# Using g++ is recommended for linking
CXX ?= g++

# -flto and --exclude-libs allow us to remove those parts of LLVM we don't use
CXX_FLTO_FLAGS ?= -flto
LD_FLTO_FLAGS ?= -flto -Wl,--exclude-libs=ALL
# -fPIC is required when compiling objects for a shared library
CXX_FPIC_FLAGS ?= -fPIC

CXXFLAGS := $(CPPFLAGS) $(CXXFLAGS) $(LLVM_CXXFLAGS) $(CXX_FLTO_FLAGS) $(CXX_FPIC_FLAGS)
LDFLAGS := $(LDFLAGS) $(LLVM_LDFLAGS) $(LD_FLTO_FLAGS)
LIBS = $(LLVM_LIBS)
INCLUDE = core.h
<<<<<<< HEAD
OBJ = assembly.o attribute.o bitcode.o core.o initfini.o module.o value.o \
	  executionengine.o transforms.o passmanagers.o targets.o type.o dylib.o \
	  linker.o object_file.o custom_passes.o
=======
OBJ = assembly.o bitcode.o core.o initfini.o module.o value.o \
	  executionengine.o transforms.o passmanagers.o targets.o dylib.o \
	  linker.o object_file.o custom_passes.o orcjit.o
>>>>>>> add17f85
OUTPUT = libllvmlite.so

all: $(OUTPUT)

.cpp.o: $(INCLUDE)
	$(CXX) -c $(CXXFLAGS) $< -o $@

$(OUTPUT): $(OBJ)
	# static-libstdc++ avoids runtime dependencies on a
	# particular libstdc++ version.
	$(CXX) $(CXX_STATIC_LINK) -shared $(CXXFLAGS) $(OBJ) -o $(OUTPUT) $(LDFLAGS) $(LIBS)

clean:
	rm -rf test $(OUTPUT) $(OBJ)<|MERGE_RESOLUTION|>--- conflicted
+++ resolved
@@ -11,15 +11,9 @@
 LDFLAGS := $(LDFLAGS) $(LLVM_LDFLAGS) $(LD_FLTO_FLAGS)
 LIBS = $(LLVM_LIBS)
 INCLUDE = core.h
-<<<<<<< HEAD
 OBJ = assembly.o attribute.o bitcode.o core.o initfini.o module.o value.o \
 	  executionengine.o transforms.o passmanagers.o targets.o type.o dylib.o \
-	  linker.o object_file.o custom_passes.o
-=======
-OBJ = assembly.o bitcode.o core.o initfini.o module.o value.o \
-	  executionengine.o transforms.o passmanagers.o targets.o dylib.o \
 	  linker.o object_file.o custom_passes.o orcjit.o
->>>>>>> add17f85
 OUTPUT = libllvmlite.so
 
 all: $(OUTPUT)
