from ctypes import (c_bool, c_char_p, c_int, c_size_t, c_uint, Structure, byref,
                    POINTER)
from collections import namedtuple
from enum import IntFlag
from llvmlite.binding import ffi
import os
from tempfile import mkstemp
from llvmlite.binding.common import _encode_string

_prunestats = namedtuple('PruneStats',
                         ('basicblock diamond fanout fanout_raise'))


class PruneStats(_prunestats):
    """ Holds statistics from reference count pruning.
    """

    def __add__(self, other):
        if not isinstance(other, PruneStats):
            msg = 'PruneStats can only be added to another PruneStats, got {}.'
            raise TypeError(msg.format(type(other)))
        return PruneStats(self.basicblock + other.basicblock,
                          self.diamond + other.diamond,
                          self.fanout + other.fanout,
                          self.fanout_raise + other.fanout_raise)

    def __sub__(self, other):
        if not isinstance(other, PruneStats):
            msg = ('PruneStats can only be subtracted from another PruneStats, '
                   'got {}.')
            raise TypeError(msg.format(type(other)))
        return PruneStats(self.basicblock - other.basicblock,
                          self.diamond - other.diamond,
                          self.fanout - other.fanout,
                          self.fanout_raise - other.fanout_raise)


class _c_PruneStats(Structure):
    _fields_ = [
        ('basicblock', c_size_t),
        ('diamond', c_size_t),
        ('fanout', c_size_t),
        ('fanout_raise', c_size_t)]


def dump_refprune_stats(printout=False):
    """ Returns a namedtuple containing the current values for the refop pruning
    statistics. If kwarg `printout` is True the stats are printed to stderr,
    default is False.
    """

    stats = _c_PruneStats(0, 0, 0, 0)
    do_print = c_bool(printout)

    ffi.lib.LLVMPY_DumpRefPruneStats(byref(stats), do_print)
    return PruneStats(stats.basicblock, stats.diamond, stats.fanout,
                      stats.fanout_raise)


def set_time_passes(enable):
    """Enable or disable the pass timers.

    Parameters
    ----------
    enable : bool
        Set to True to enable the pass timers.
        Set to False to disable the pass timers.
    """
    ffi.lib.LLVMPY_SetTimePasses(c_bool(enable))


def report_and_reset_timings():
    """Returns the pass timings report and resets the LLVM internal timers.

    Pass timers are enabled by ``set_time_passes()``. If the timers are not
    enabled, this function will return an empty string.

    Returns
    -------
    res : str
        LLVM generated timing report.
    """
    with ffi.OutputString() as buf:
        ffi.lib.LLVMPY_ReportAndResetTimings(buf)
        return str(buf)


def create_module_pass_manager():
    return ModulePassManager()


def create_function_pass_manager(module):
    return FunctionPassManager(module)


class RefPruneSubpasses(IntFlag):
    PER_BB       = 0b0001    # noqa: E221
    DIAMOND      = 0b0010    # noqa: E221
    FANOUT       = 0b0100    # noqa: E221
    FANOUT_RAISE = 0b1000
    ALL = PER_BB | DIAMOND | FANOUT | FANOUT_RAISE


class PassManager(ffi.ObjectRef):
    """PassManager
    """

    def _dispose(self):
        self._capi.LLVMPY_DisposePassManager(self)

    def add_aa_eval_pass(self):
        """
        See https://llvm.org/docs/Passes.html#aa-eval-exhaustive-alias-analysis-precision-evaluator

        LLVM 14: `llvm::createAAEvalPass`
        """  # noqa E501
        ffi.lib.LLVMPY_AddAAEvalPass(self)

    def add_basic_aa_pass(self):
        """
        See https://llvm.org/docs/Passes.html#basic-aa-basic-alias-analysis-stateless-aa-impl

        LLVM 14: `llvm::createBasicAAWrapperPass`
        """  # noqa E501
        ffi.lib.LLVMPY_AddBasicAAWrapperPass(self)

    def add_constant_merge_pass(self):
        """
        See http://llvm.org/docs/Passes.html#constmerge-merge-duplicate-global-constants

        LLVM 14: `LLVMAddConstantMergePass`
        """  # noqa E501
        ffi.lib.LLVMPY_AddConstantMergePass(self)

    def add_dead_arg_elimination_pass(self):
        """
        See http://llvm.org/docs/Passes.html#deadargelim-dead-argument-elimination

        LLVM 14: `LLVMAddDeadArgEliminationPass`
        """  # noqa E501
        ffi.lib.LLVMPY_AddDeadArgEliminationPass(self)

    def add_dependence_analysis_pass(self):
        """
        See https://llvm.org/docs/Passes.html#da-dependence-analysis

        LLVM 14: `llvm::createDependenceAnalysisWrapperPass`
        """  # noqa E501
        ffi.lib.LLVMPY_AddDependenceAnalysisPass(self)

    def add_dot_call_graph_pass(self):
        """
        See https://llvm.org/docs/Passes.html#dot-callgraph-print-call-graph-to-dot-file

        LLVM 14: `llvm::createCallGraphDOTPrinterPass`
        """  # noqa E501
        ffi.lib.LLVMPY_AddCallGraphDOTPrinterPass(self)

    def add_dot_cfg_printer_pass(self):
        """
        See https://llvm.org/docs/Passes.html#dot-cfg-print-cfg-of-function-to-dot-file

        LLVM 14: `llvm::createCFGPrinterLegacyPassPass`
        """  # noqa E501
        ffi.lib.LLVMPY_AddCFGPrinterPass(self)

    def add_dot_dom_printer_pass(self, show_body=False):
        """
        See https://llvm.org/docs/Passes.html#dot-dom-print-dominance-tree-of-function-to-dot-file

        LLVM 14: `llvm::createDomPrinterPass` and `llvm::createDomOnlyPrinterPass`
        """  # noqa E501
        ffi.lib.LLVMPY_AddDotDomPrinterPass(self, show_body)

    def add_dot_postdom_printer_pass(self, show_body=False):
        """
        See https://llvm.org/docs/Passes.html#dot-postdom-print-postdominance-tree-of-function-to-dot-file

        LLVM 14: `llvm::createPostDomPrinterPass` and `llvm::createPostDomOnlyPrinterPass`
        """  # noqa E501
        ffi.lib.LLVMPY_AddDotPostDomPrinterPass(self, show_body)

    def add_globals_mod_ref_aa_pass(self):
        """
        See https://llvm.org/docs/Passes.html#globalsmodref-aa-simple-mod-ref-analysis-for-globals

        LLVM 14: `llvm::createGlobalsAAWrapperPass`
        """  # noqa E501
        ffi.lib.LLVMPY_AddGlobalsModRefAAPass(self)

    def add_iv_users_pass(self):
        """
        See https://llvm.org/docs/Passes.html#iv-users-induction-variable-users

        LLVM 14: `llvm::createIVUsersPass`
        """  # noqa E501
        ffi.lib.LLVMPY_AddIVUsersPass(self)

    def add_lint_pass(self):
        """
        See https://llvm.org/docs/Passes.html#lint-statically-lint-checks-llvm-ir

        LLVM 14: `llvm::createLintLegacyPassPass`
        """  # noqa E501
        ffi.lib.LLVMPY_AddLintPass(self)

    def add_lazy_value_info_pass(self):
        """
        See https://llvm.org/docs/Passes.html#lazy-value-info-lazy-value-information-analysis

        LLVM 14: `llvm::createLazyValueInfoPass`
        """  # noqa E501
        ffi.lib.LLVMPY_AddLazyValueInfoPass(self)

    def add_module_debug_info_pass(self):
        """
        See https://llvm.org/docs/Passes.html#module-debuginfo-decodes-module-level-debug-info

        LLVM 14: `llvm::createModuleDebugInfoPrinterPass`
        """  # noqa E501
        ffi.lib.LLVMPY_AddModuleDebugInfoPrinterPass(self)

    def add_region_info_pass(self):
        """
        See https://llvm.org/docs/Passes.html#regions-detect-single-entry-single-exit-regions

        LLVM 14: `llvm::createRegionInfoPass`
        """  # noqa E501
        ffi.lib.LLVMPY_AddRegionInfoPass(self)

    def add_scalar_evolution_aa_pass(self):
        """
        See https://llvm.org/docs/Passes.html#scev-aa-scalarevolution-based-alias-analysis

        LLVM 14: `llvm::createSCEVAAWrapperPass`
        """  # noqa E501
        ffi.lib.LLVMPY_AddScalarEvolutionAAPass(self)

    def add_aggressive_dead_code_elimination_pass(self):
        """
        See https://llvm.org/docs/Passes.html#adce-aggressive-dead-code-elimination

        LLVM 14: `llvm::createAggressiveDCEPass`
        """  # noqa E501
        ffi.lib.LLVMPY_AddAggressiveDCEPass(self)

    def add_always_inliner_pass(self, insert_lifetime=True):
        """
        See https://llvm.org/docs/Passes.html#always-inline-inliner-for-always-inline-functions

        LLVM 14: `llvm::createAlwaysInlinerLegacyPass`
        """  # noqa E501
        ffi.lib.LLVMPY_AddAlwaysInlinerPass(self, insert_lifetime)

    def add_arg_promotion_pass(self, max_elements=3):
        """
        See https://llvm.org/docs/Passes.html#argpromotion-promote-by-reference-arguments-to-scalars

        LLVM 14: `llvm::createArgumentPromotionPass`
        """  # noqa E501
        ffi.lib.LLVMPY_AddArgPromotionPass(self, max_elements)

    def add_break_critical_edges_pass(self):
        """
        See https://llvm.org/docs/Passes.html#break-crit-edges-break-critical-edges-in-cfg

        LLVM 14: `llvm::createBreakCriticalEdgesPass`
        """  # noqa E501
        ffi.lib.LLVMPY_AddBreakCriticalEdgesPass(self)

    def add_dead_store_elimination_pass(self):
        """
        See https://llvm.org/docs/Passes.html#dse-dead-store-elimination

        LLVM 14: `llvm::createDeadStoreEliminationPass`
        """  # noqa E501
        ffi.lib.LLVMPY_AddDeadStoreEliminationPass(self)

    def add_reverse_post_order_function_attrs_pass(self):
        """
        See https://llvm.org/docs/Passes.html#function-attrs-deduce-function-attributes

        LLVM 14: `llvm::createReversePostOrderFunctionAttrsPass`
        """  # noqa E501
        ffi.lib.LLVMPY_AddReversePostOrderFunctionAttrsPass(self)

    def add_function_attrs_pass(self):
        """
        See http://llvm.org/docs/Passes.html#functionattrs-deduce-function-attributes

        LLVM 14: `LLVMAddFunctionAttrsPass`
        """  # noqa E501
        ffi.lib.LLVMPY_AddFunctionAttrsPass(self)

    def add_function_inlining_pass(self, threshold):
        """
        See http://llvm.org/docs/Passes.html#inline-function-integration-inlining

        LLVM 14: `createFunctionInliningPass`
        """  # noqa E501
        ffi.lib.LLVMPY_AddFunctionInliningPass(self, threshold)

    def add_global_dce_pass(self):
        """
        See http://llvm.org/docs/Passes.html#globaldce-dead-global-elimination

        LLVM 14: `LLVMAddGlobalDCEPass`
        """  # noqa E501
        ffi.lib.LLVMPY_AddGlobalDCEPass(self)

    def add_global_optimizer_pass(self):
        """
        See http://llvm.org/docs/Passes.html#globalopt-global-variable-optimizer

        LLVM 14: `LLVMAddGlobalOptimizerPass`
        """  # noqa E501
        ffi.lib.LLVMPY_AddGlobalOptimizerPass(self)

    def add_ipsccp_pass(self):
        """
        See http://llvm.org/docs/Passes.html#ipsccp-interprocedural-sparse-conditional-constant-propagation

        LLVM 14: `LLVMAddIPSCCPPass`
        """  # noqa E501
        ffi.lib.LLVMPY_AddIPSCCPPass(self)

    def add_dead_code_elimination_pass(self):
        """
        See http://llvm.org/docs/Passes.html#dce-dead-code-elimination
        LLVM 14: `llvm::createDeadCodeEliminationPass`
        """
        ffi.lib.LLVMPY_AddDeadCodeEliminationPass(self)

    def add_aggressive_instruction_combining_pass(self):
        """
        See https://llvm.org/docs/Passes.html#aggressive-instcombine-combine-expression-patterns

        LLVM 14: `llvm::createAggressiveInstCombinerPass`
        """  # noqa E501
        ffi.lib.LLVMPY_AddAggressiveInstructionCombiningPass(self)

    def add_internalize_pass(self):
        """
        See https://llvm.org/docs/Passes.html#internalize-internalize-global-symbols

        LLVM 14: `llvm::createInternalizePass`
        """  # noqa E501
        ffi.lib.LLVMPY_AddInternalizePass(self)

    def add_cfg_simplification_pass(self):
        """
        See http://llvm.org/docs/Passes.html#simplifycfg-simplify-the-cfg

        LLVM 14: `LLVMAddCFGSimplificationPass`
        """
        ffi.lib.LLVMPY_AddCFGSimplificationPass(self)

    def add_jump_threading_pass(self, threshold=-1):
        """
        See https://llvm.org/docs/Passes.html#jump-threading-jump-threading

        LLVM 14: `llvm::createJumpThreadingPass`
        """  # noqa E501
        ffi.lib.LLVMPY_AddJumpThreadingPass(self, threshold)

    def add_lcssa_pass(self):
        """
        See https://llvm.org/docs/Passes.html#lcssa-loop-closed-ssa-form-pass

        LLVM 14: `llvm::createLCSSAPass`
        """  # noqa E501
        ffi.lib.LLVMPY_AddLCSSAPass(self)

    def add_gvn_pass(self):
        """
        See http://llvm.org/docs/Passes.html#gvn-global-value-numbering

        LLVM 14: `LLVMAddGVNPass`
        """
        ffi.lib.LLVMPY_AddGVNPass(self)

    def add_instruction_combining_pass(self):
        """
        See http://llvm.org/docs/Passes.html#passes-instcombine

        LLVM 14: `LLVMAddInstructionCombiningPass`
        """
        ffi.lib.LLVMPY_AddInstructionCombiningPass(self)

    def add_licm_pass(self):
        """
        See http://llvm.org/docs/Passes.html#licm-loop-invariant-code-motion

        LLVM 14: `LLVMAddLICMPass`
        """  # noqa E501
        ffi.lib.LLVMPY_AddLICMPass(self)

    def add_loop_deletion_pass(self):
        """
        See https://llvm.org/docs/Passes.html#loop-deletion-delete-dead-loops

        LLVM 14: `llvm::createLoopDeletionPass`
        """  # noqa E501
        ffi.lib.LLVMPY_AddLoopDeletionPass(self)

    def add_loop_extractor_pass(self):
        """
        See https://llvm.org/docs/Passes.html#loop-extract-extract-loops-into-new-functions

        LLVM 14: `llvm::createLoopExtractorPass`
        """  # noqa E501
        ffi.lib.LLVMPY_AddLoopExtractorPass(self)

    def add_single_loop_extractor_pass(self):
        """
        See https://llvm.org/docs/Passes.html#loop-extract-single-extract-at-most-one-loop-into-a-new-function

        LLVM 14: `llvm::createSingleLoopExtractorPass`
        """  # noqa E501
        ffi.lib.LLVMPY_AddSingleLoopExtractorPass(self)

    def add_sccp_pass(self):
        """
        See http://llvm.org/docs/Passes.html#sccp-sparse-conditional-constant-propagation

        LLVM 14: `LLVMAddSCCPPass`
        """  # noqa E501
        ffi.lib.LLVMPY_AddSCCPPass(self)

    def add_loop_strength_reduce_pass(self):
        """
        See https://llvm.org/docs/Passes.html#loop-reduce-loop-strength-reduction

        LLVM 14: `llvm::createLoopStrengthReducePass`
        """  # noqa E501
        ffi.lib.LLVMPY_AddLoopStrengthReducePass(self)

    def add_loop_simplification_pass(self):
        """
        See https://llvm.org/docs/Passes.html#loop-simplify-canonicalize-natural-loops

        LLVM 14: `llvm::createLoopSimplifyPass`
        """  # noqa E501
        ffi.lib.LLVMPY_AddLoopSimplificationPass(self)

    def add_loop_unroll_pass(self):
        """
        See https://llvm.org/docs/Passes.html#loop-unroll-unroll-loops

        LLVM 14: `LLVMAddLoopUnrollPass`
        """  # noqa E501
        ffi.lib.LLVMPY_AddLoopUnrollPass(self)

    def add_loop_unroll_and_jam_pass(self):
        """
        See https://llvm.org/docs/Passes.html#loop-unroll-and-jam-unroll-and-jam-loops

        LLVM 14: `LLVMAddLoopUnrollAndJamPass`
        """  # noqa E501
        ffi.lib.LLVMPY_AddLoopUnrollAndJamPass(self)

    def add_loop_unswitch_pass(self,
                               optimize_for_size=False,
                               has_branch_divergence=False):
        """
        See https://llvm.org/docs/Passes.html#loop-unswitch-unswitch-loops

        LLVM 14: `llvm::createLoopUnswitchPass`
        """  # noqa E501
        ffi.lib.LLVMPY_AddLoopUnswitchPass(self,
                                           optimize_for_size,
                                           has_branch_divergence)

    def add_lower_atomic_pass(self):
        """
        See https://llvm.org/docs/Passes.html#loweratomic-lower-atomic-intrinsics-to-non-atomic-form

        LLVM 14: `llvm::createLowerAtomicPass`
        """  # noqa E501
        ffi.lib.LLVMPY_AddLowerAtomicPass(self)

    def add_lower_invoke_pass(self):
        """
        See https://llvm.org/docs/Passes.html#lowerinvoke-lower-invokes-to-calls-for-unwindless-code-generators

        LLVM 14: `llvm::createLowerInvokePass`
        """  # noqa E501
        ffi.lib.LLVMPY_AddLowerInvokePass(self)

    def add_lower_switch_pass(self):
        """
        See https://llvm.org/docs/Passes.html#lowerswitch-lower-switchinsts-to-branches

        LLVM 14: `llvm::createLowerSwitchPass`
        """  # noqa E501
        ffi.lib.LLVMPY_AddLowerSwitchPass(self)

    def add_memcpy_optimization_pass(self):
        """
        See https://llvm.org/docs/Passes.html#memcpyopt-memcpy-optimization

        LLVM 14: `llvm::createMemCpyOptPass`
        """  # noqa E501
        ffi.lib.LLVMPY_AddMemCpyOptimizationPass(self)

    def add_merge_functions_pass(self):
        """
        See https://llvm.org/docs/Passes.html#mergefunc-merge-functions

        LLVM 14: `llvm::createMergeFunctionsPass`
        """  # noqa E501
        ffi.lib.LLVMPY_AddMergeFunctionsPass(self)

    def add_merge_returns_pass(self):
        """
        See https://llvm.org/docs/Passes.html#mergereturn-unify-function-exit-nodes

        LLVM 14: `llvm::createUnifyFunctionExitNodesPass`
        """  # noqa E501
        ffi.lib.LLVMPY_AddMergeReturnsPass(self)

    def add_partial_inlining_pass(self):
        """
        See https://llvm.org/docs/Passes.html#partial-inliner-partial-inliner

        LLVM 14: `llvm::createPartialInliningPass`
        """  # noqa E501
        ffi.lib.LLVMPY_AddPartialInliningPass(self)

    def add_prune_exception_handling_pass(self):
        """
        See https://llvm.org/docs/Passes.html#prune-eh-remove-unused-exception-handling-info

        LLVM 14: `llvm::createPruneEHPass`
        """  # noqa E501
        ffi.lib.LLVMPY_AddPruneExceptionHandlingPass(self)

    def add_reassociate_expressions_pass(self):
        """
        See https://llvm.org/docs/Passes.html#reassociate-reassociate-expressions

        LLVM 14: `llvm::createReassociatePass`
        """  # noqa E501
        ffi.lib.LLVMPY_AddReassociatePass(self)

    def add_demote_register_to_memory_pass(self):
        """
        See https://llvm.org/docs/Passes.html#rel-lookup-table-converter-relative-lookup-table-converter

        LLVM 14: `llvm::createDemoteRegisterToMemoryPass`
        """  # noqa E501
        ffi.lib.LLVMPY_AddDemoteRegisterToMemoryPass(self)

    def add_sroa_pass(self):
        """
        See http://llvm.org/docs/Passes.html#scalarrepl-scalar-replacement-of-aggregates-dt
        Note that this pass corresponds to the ``opt -sroa`` command-line option,
        despite the link above.

        LLVM 14: `llvm::createSROAPass`
        """  # noqa E501
        ffi.lib.LLVMPY_AddSROAPass(self)

    def add_sink_pass(self):
        """
        See https://llvm.org/docs/Passes.html#sink-code-sinking

        LLVM 14: `llvm::createSinkingPass`
        """  # noqa E501
        ffi.lib.LLVMPY_AddSinkPass(self)

    def add_strip_symbols_pass(self, only_debug=False):
        """
        See https://llvm.org/docs/Passes.html#strip-strip-all-symbols-from-a-module

        LLVM 14: `llvm::createStripSymbolsPass`
        """  # noqa E501
        ffi.lib.LLVMPY_AddStripSymbolsPass(self, only_debug)

    def add_strip_dead_debug_info_pass(self):
        """
        See https://llvm.org/docs/Passes.html#strip-dead-debug-info-strip-debug-info-for-unused-symbols

        LLVM 14: `llvm::createStripDeadDebugInfoPass`
        """  # noqa E501
        ffi.lib.LLVMPY_AddStripDeadDebugInfoPass(self)

    def add_strip_dead_prototypes_pass(self):
        """
        See https://llvm.org/docs/Passes.html#strip-dead-prototypes-strip-unused-function-prototypes

        LLVM 14: `llvm::createStripDeadPrototypesPass`
        """  # noqa E501
        ffi.lib.LLVMPY_AddStripDeadPrototypesPass(self)

    def add_strip_debug_declare_pass(self):
        """
        See https://llvm.org/docs/Passes.html#strip-debug-declare-strip-all-llvm-dbg-declare-intrinsics

        LLVM 14: `llvm::createStripDebugDeclarePass`
        """  # noqa E501
        ffi.lib.LLVMPY_AddStripDebugDeclarePrototypesPass(self)

    def add_strip_nondebug_symbols_pass(self):
        """
        See https://llvm.org/docs/Passes.html#strip-nondebug-strip-all-symbols-except-dbg-symbols-from-a-module

        LLVM 14: `llvm::createStripNonDebugSymbolsPass`
        """  # noqa E501
        ffi.lib.LLVMPY_AddStripNondebugSymbolsPass(self)

    def add_tail_call_elimination_pass(self):
        """
        See https://llvm.org/docs/Passes.html#tailcallelim-tail-call-elimination

        LLVM 14: `llvm::createTailCallEliminationPass`
        """  # noqa E501
        ffi.lib.LLVMPY_AddTailCallEliminationPass(self)

    def add_type_based_alias_analysis_pass(self):
        """
        LLVM 14: `LLVMAddTypeBasedAliasAnalysisPass`
        """  # noqa E501
        ffi.lib.LLVMPY_AddTypeBasedAliasAnalysisPass(self)

    def add_basic_alias_analysis_pass(self):
        """
        See http://llvm.org/docs/AliasAnalysis.html#the-basicaa-pass

        LLVM 14: `LLVMAddBasicAliasAnalysisPass`
        """
        ffi.lib.LLVMPY_AddBasicAliasAnalysisPass(self)

    def add_loop_rotate_pass(self):
        """http://llvm.org/docs/Passes.html#loop-rotate-rotate-loops."""
        ffi.lib.LLVMPY_LLVMAddLoopRotatePass(self)

<<<<<<< HEAD
    def add_instruction_namer_pass(self):
        """https://llvm.org/docs/Passes.html#instnamer-assign-names-to-anonymous-instructions."""
        ffi.lib.LLVMPY_AddInstructionNamerPass(self)
=======
    def add_target_library_info(self, triple):
        ffi.lib.LLVMPY_AddTargetLibraryInfoPass(self, _encode_string(triple))
>>>>>>> add17f85

    # Non-standard LLVM passes

    def add_refprune_pass(self, subpasses_flags=RefPruneSubpasses.ALL,
                          subgraph_limit=1000):
        """Add Numba specific Reference count pruning pass.

        Parameters
        ----------
        subpasses_flags : RefPruneSubpasses
            A bitmask to control the subpasses to be enabled.
        subgraph_limit : int
            Limit the fanout pruners to working on a subgraph no bigger than
            this number of basic-blocks to avoid spending too much time in very
            large graphs. Default is 1000. Subject to change in future
            versions.
        """
        iflags = RefPruneSubpasses(subpasses_flags)
        ffi.lib.LLVMPY_AddRefPrunePass(self, iflags, subgraph_limit)


class ModulePassManager(PassManager):

    def __init__(self, ptr=None):
        if ptr is None:
            ptr = ffi.lib.LLVMPY_CreatePassManager()
        PassManager.__init__(self, ptr)

    def run(self, module, remarks_file=None, remarks_format='yaml',
            remarks_filter=''):
        """
        Run optimization passes on the given module.

        Parameters
        ----------
        module : llvmlite.binding.ModuleRef
            The module to be optimized inplace
        remarks_file : str; optional
            If not `None`, it is the file to store the optimization remarks.
        remarks_format : str; optional
            The format to write; YAML is default
        remarks_filter : str; optional
            The filter that should be applied to the remarks output.
        """
        if remarks_file is None:
            return ffi.lib.LLVMPY_RunPassManager(self, module)
        else:
            r = ffi.lib.LLVMPY_RunPassManagerWithRemarks(
                self, module, _encode_string(remarks_format),
                _encode_string(remarks_filter),
                _encode_string(remarks_file))
            if r == -1:
                raise IOError("Failed to initialize remarks file.")
            return r > 0

    def run_with_remarks(self, module, remarks_format='yaml',
                         remarks_filter=''):
        """
        Run optimization passes on the given module and returns the result and
        the remarks data.

        Parameters
        ----------
        module : llvmlite.binding.ModuleRef
            The module to be optimized
        remarks_format : str
            The remarks output; YAML is the default
        remarks_filter : str; optional
            The filter that should be applied to the remarks output.
        """
        remarkdesc, remarkfile = mkstemp()
        try:
            with os.fdopen(remarkdesc, 'r'):
                pass
            r = self.run(module, remarkfile, remarks_format, remarks_filter)
            if r == -1:
                raise IOError("Failed to initialize remarks file.")
            with open(remarkfile) as f:
                return bool(r), f.read()
        finally:
            os.unlink(remarkfile)


class FunctionPassManager(PassManager):

    def __init__(self, module):
        ptr = ffi.lib.LLVMPY_CreateFunctionPassManager(module)
        self._module = module
        module._owned = True
        PassManager.__init__(self, ptr)

    def initialize(self):
        """
        Initialize the FunctionPassManager.  Returns True if it produced
        any changes (?).
        """
        return ffi.lib.LLVMPY_InitializeFunctionPassManager(self)

    def finalize(self):
        """
        Finalize the FunctionPassManager.  Returns True if it produced
        any changes (?).
        """
        return ffi.lib.LLVMPY_FinalizeFunctionPassManager(self)

    def run(self, function, remarks_file=None, remarks_format='yaml',
            remarks_filter=''):
        """
        Run optimization passes on the given function.

        Parameters
        ----------
        function : llvmlite.binding.FunctionRef
            The function to be optimized inplace
        remarks_file : str; optional
            If not `None`, it is the file to store the optimization remarks.
        remarks_format : str; optional
            The format of the remarks file; the default is YAML
        remarks_filter : str; optional
            The filter that should be applied to the remarks output.
        """
        if remarks_file is None:
            return ffi.lib.LLVMPY_RunFunctionPassManager(self, function)
        else:
            r = ffi.lib.LLVMPY_RunFunctionPassManagerWithRemarks(
                self, function, _encode_string(remarks_format),
                _encode_string(remarks_filter),
                _encode_string(remarks_file))
            if r == -1:
                raise IOError("Failed to initialize remarks file.")
            return bool(r)

    def run_with_remarks(self, function, remarks_format='yaml',
                         remarks_filter=''):
        """
        Run optimization passes on the given function and returns the result
        and the remarks data.

        Parameters
        ----------
        function : llvmlite.binding.FunctionRef
            The function to be optimized inplace
        remarks_format : str; optional
            The format of the remarks file; the default is YAML
        remarks_filter : str; optional
            The filter that should be applied to the remarks output.
        """
        # LLVM is going to need to close this file and then reopen it, so we
        # can't use an unlinked temporary file.
        remarkdesc, remarkfile = mkstemp()
        try:
            # We get an open handle, but we need LLVM to write first, so close
            # it.
            with os.fdopen(remarkdesc, 'r'):
                pass
            r = self.run(function, remarkfile, remarks_format, remarks_filter)
            if r == -1:
                raise IOError("Failed to initialize remarks file.")
            with open(remarkfile) as f:
                return bool(r), f.read()
        finally:
            os.unlink(remarkfile)


# ============================================================================
# FFI

ffi.lib.LLVMPY_CreatePassManager.restype = ffi.LLVMPassManagerRef

ffi.lib.LLVMPY_CreateFunctionPassManager.argtypes = [ffi.LLVMModuleRef]
ffi.lib.LLVMPY_CreateFunctionPassManager.restype = ffi.LLVMPassManagerRef

ffi.lib.LLVMPY_DisposePassManager.argtypes = [ffi.LLVMPassManagerRef]

ffi.lib.LLVMPY_RunPassManager.argtypes = [ffi.LLVMPassManagerRef,
                                          ffi.LLVMModuleRef]
ffi.lib.LLVMPY_RunPassManager.restype = c_bool

ffi.lib.LLVMPY_RunPassManagerWithRemarks.argtypes = [ffi.LLVMPassManagerRef,
                                                     ffi.LLVMModuleRef,
                                                     c_char_p,
                                                     c_char_p,
                                                     c_char_p]
ffi.lib.LLVMPY_RunPassManagerWithRemarks.restype = c_int

ffi.lib.LLVMPY_InitializeFunctionPassManager.argtypes = [ffi.LLVMPassManagerRef]
ffi.lib.LLVMPY_InitializeFunctionPassManager.restype = c_bool

ffi.lib.LLVMPY_FinalizeFunctionPassManager.argtypes = [ffi.LLVMPassManagerRef]
ffi.lib.LLVMPY_FinalizeFunctionPassManager.restype = c_bool

ffi.lib.LLVMPY_RunFunctionPassManager.argtypes = [ffi.LLVMPassManagerRef,
                                                  ffi.LLVMValueRef]
ffi.lib.LLVMPY_RunFunctionPassManager.restype = c_bool

ffi.lib.LLVMPY_RunFunctionPassManagerWithRemarks.argtypes = [
    ffi.LLVMPassManagerRef, ffi.LLVMValueRef, c_char_p, c_char_p, c_char_p
]
ffi.lib.LLVMPY_RunFunctionPassManagerWithRemarks.restype = c_int

ffi.lib.LLVMPY_AddAAEvalPass.argtypes = [ffi.LLVMPassManagerRef]
ffi.lib.LLVMPY_AddBasicAAWrapperPass.argtypes = [ffi.LLVMPassManagerRef]
ffi.lib.LLVMPY_AddConstantMergePass.argtypes = [ffi.LLVMPassManagerRef]
ffi.lib.LLVMPY_AddDeadArgEliminationPass.argtypes = [ffi.LLVMPassManagerRef]
ffi.lib.LLVMPY_AddDependenceAnalysisPass.argtypes = [ffi.LLVMPassManagerRef]
ffi.lib.LLVMPY_AddCallGraphDOTPrinterPass.argtypes = [ffi.LLVMPassManagerRef]
ffi.lib.LLVMPY_AddCFGPrinterPass.argtypes = [ffi.LLVMPassManagerRef]
ffi.lib.LLVMPY_AddDotDomPrinterPass.argtypes = [ffi.LLVMPassManagerRef, c_bool]
ffi.lib.LLVMPY_AddDotPostDomPrinterPass.argtypes = [
    ffi.LLVMPassManagerRef,
    c_bool]
ffi.lib.LLVMPY_AddGlobalsModRefAAPass.argtypes = [ffi.LLVMPassManagerRef]
ffi.lib.LLVMPY_AddInstructionCountPass.argtypes = [ffi.LLVMPassManagerRef]
ffi.lib.LLVMPY_AddIVUsersPass.argtypes = [ffi.LLVMPassManagerRef]
ffi.lib.LLVMPY_AddLazyValueInfoPass.argtypes = [ffi.LLVMPassManagerRef]
ffi.lib.LLVMPY_AddLintPass.argtypes = [ffi.LLVMPassManagerRef]
ffi.lib.LLVMPY_AddModuleDebugInfoPrinterPass.argtypes = [ffi.LLVMPassManagerRef]
ffi.lib.LLVMPY_AddRegionInfoPass.argtypes = [ffi.LLVMPassManagerRef]
ffi.lib.LLVMPY_AddScalarEvolutionAAPass.argtypes = [ffi.LLVMPassManagerRef]
ffi.lib.LLVMPY_AddAggressiveDCEPass.argtypes = [ffi.LLVMPassManagerRef]
ffi.lib.LLVMPY_AddAlwaysInlinerPass.argtypes = [ffi.LLVMPassManagerRef, c_bool]
ffi.lib.LLVMPY_AddArgPromotionPass.argtypes = [ffi.LLVMPassManagerRef, c_uint]
ffi.lib.LLVMPY_AddBreakCriticalEdgesPass.argtypes = [ffi.LLVMPassManagerRef]
ffi.lib.LLVMPY_AddDeadStoreEliminationPass.argtypes = [
    ffi.LLVMPassManagerRef]
ffi.lib.LLVMPY_AddReversePostOrderFunctionAttrsPass.argtypes = [
    ffi.LLVMPassManagerRef]
ffi.lib.LLVMPY_AddAggressiveInstructionCombiningPass.argtypes = [
    ffi.LLVMPassManagerRef]
ffi.lib.LLVMPY_AddInternalizePass.argtypes = [ffi.LLVMPassManagerRef]
ffi.lib.LLVMPY_AddLCSSAPass.argtypes = [ffi.LLVMPassManagerRef]
ffi.lib.LLVMPY_AddLoopDeletionPass.argtypes = [ffi.LLVMPassManagerRef]
ffi.lib.LLVMPY_AddLoopExtractorPass.argtypes = [ffi.LLVMPassManagerRef]
ffi.lib.LLVMPY_AddSingleLoopExtractorPass.argtypes = [ffi.LLVMPassManagerRef]
ffi.lib.LLVMPY_AddLoopStrengthReducePass.argtypes = [ffi.LLVMPassManagerRef]
ffi.lib.LLVMPY_AddLoopSimplificationPass.argtypes = [ffi.LLVMPassManagerRef]
ffi.lib.LLVMPY_AddLoopUnrollPass.argtypes = [ffi.LLVMPassManagerRef]
ffi.lib.LLVMPY_AddLoopUnrollAndJamPass.argtypes = [ffi.LLVMPassManagerRef]
ffi.lib.LLVMPY_AddLoopUnswitchPass.argtypes = [
    ffi.LLVMPassManagerRef,
    c_bool,
    c_bool]
ffi.lib.LLVMPY_AddLowerAtomicPass.argtypes = [ffi.LLVMPassManagerRef]
ffi.lib.LLVMPY_AddLowerInvokePass.argtypes = [ffi.LLVMPassManagerRef]
ffi.lib.LLVMPY_AddLowerSwitchPass.argtypes = [ffi.LLVMPassManagerRef]
ffi.lib.LLVMPY_AddMemCpyOptimizationPass.argtypes = [ffi.LLVMPassManagerRef]
ffi.lib.LLVMPY_AddMergeFunctionsPass.argtypes = [ffi.LLVMPassManagerRef]
ffi.lib.LLVMPY_AddMergeReturnsPass.argtypes = [ffi.LLVMPassManagerRef]
ffi.lib.LLVMPY_AddPartialInliningPass.argtypes = [ffi.LLVMPassManagerRef]
ffi.lib.LLVMPY_AddPruneExceptionHandlingPass.argtypes = [ffi.LLVMPassManagerRef]
ffi.lib.LLVMPY_AddReassociatePass.argtypes = [ffi.LLVMPassManagerRef]
ffi.lib.LLVMPY_AddDemoteRegisterToMemoryPass.argtypes = [ffi.LLVMPassManagerRef]
ffi.lib.LLVMPY_AddSinkPass.argtypes = [ffi.LLVMPassManagerRef]
ffi.lib.LLVMPY_AddStripSymbolsPass.argtypes = [ffi.LLVMPassManagerRef, c_bool]
ffi.lib.LLVMPY_AddStripDeadDebugInfoPass.argtypes = [ffi.LLVMPassManagerRef]
ffi.lib.LLVMPY_AddStripDeadPrototypesPass.argtypes = [ffi.LLVMPassManagerRef]
ffi.lib.LLVMPY_AddStripDebugDeclarePrototypesPass.argtypes = [
    ffi.LLVMPassManagerRef]
ffi.lib.LLVMPY_AddStripNondebugSymbolsPass.argtypes = [ffi.LLVMPassManagerRef]
ffi.lib.LLVMPY_AddTailCallEliminationPass.argtypes = [ffi.LLVMPassManagerRef]
ffi.lib.LLVMPY_AddJumpThreadingPass.argtypes = [ffi.LLVMPassManagerRef, c_int]
ffi.lib.LLVMPY_AddFunctionAttrsPass.argtypes = [ffi.LLVMPassManagerRef]
ffi.lib.LLVMPY_AddFunctionInliningPass.argtypes = [
    ffi.LLVMPassManagerRef, c_int]
ffi.lib.LLVMPY_AddGlobalDCEPass.argtypes = [ffi.LLVMPassManagerRef]
ffi.lib.LLVMPY_AddGlobalOptimizerPass.argtypes = [ffi.LLVMPassManagerRef]
ffi.lib.LLVMPY_AddIPSCCPPass.argtypes = [ffi.LLVMPassManagerRef]

ffi.lib.LLVMPY_AddDeadCodeEliminationPass.argtypes = [ffi.LLVMPassManagerRef]
ffi.lib.LLVMPY_AddCFGSimplificationPass.argtypes = [ffi.LLVMPassManagerRef]
ffi.lib.LLVMPY_AddGVNPass.argtypes = [ffi.LLVMPassManagerRef]
ffi.lib.LLVMPY_AddInstructionCombiningPass.argtypes = [ffi.LLVMPassManagerRef]
ffi.lib.LLVMPY_AddInstructionNamerPass.argtypes = [ffi.LLVMPassManagerRef]
ffi.lib.LLVMPY_AddLICMPass.argtypes = [ffi.LLVMPassManagerRef]
ffi.lib.LLVMPY_AddSCCPPass.argtypes = [ffi.LLVMPassManagerRef]
ffi.lib.LLVMPY_AddSROAPass.argtypes = [ffi.LLVMPassManagerRef]
ffi.lib.LLVMPY_AddTypeBasedAliasAnalysisPass.argtypes = [ffi.LLVMPassManagerRef]
ffi.lib.LLVMPY_AddBasicAliasAnalysisPass.argtypes = [ffi.LLVMPassManagerRef]
ffi.lib.LLVMPY_AddTargetLibraryInfoPass.argtypes = [ffi.LLVMPassManagerRef,
                                                    c_char_p]

ffi.lib.LLVMPY_AddRefPrunePass.argtypes = [ffi.LLVMPassManagerRef, c_int,
                                           c_size_t]

ffi.lib.LLVMPY_DumpRefPruneStats.argtypes = [POINTER(_c_PruneStats), c_bool]<|MERGE_RESOLUTION|>--- conflicted
+++ resolved
@@ -635,14 +635,12 @@
         """http://llvm.org/docs/Passes.html#loop-rotate-rotate-loops."""
         ffi.lib.LLVMPY_LLVMAddLoopRotatePass(self)
 
-<<<<<<< HEAD
     def add_instruction_namer_pass(self):
-        """https://llvm.org/docs/Passes.html#instnamer-assign-names-to-anonymous-instructions."""
+        """https://llvm.org/docs/Passes.html#instnamer-assign-names-to-anonymous-instructions."""  # noqa E501
         ffi.lib.LLVMPY_AddInstructionNamerPass(self)
-=======
+
     def add_target_library_info(self, triple):
         ffi.lib.LLVMPY_AddTargetLibraryInfoPass(self, _encode_string(triple))
->>>>>>> add17f85
 
     # Non-standard LLVM passes
 
