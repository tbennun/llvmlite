<<<<<<< HEAD
from ctypes import c_bool, c_int, c_size_t, c_uint, Structure, byref
=======
from ctypes import c_bool, c_char_p, c_int, c_size_t, Structure, byref
>>>>>>> bc4c6ea0
from collections import namedtuple
from enum import IntFlag
from llvmlite.binding import ffi
import os
from tempfile import mkstemp
from llvmlite.binding.common import _encode_string

_prunestats = namedtuple('PruneStats',
                         ('basicblock diamond fanout fanout_raise'))


class PruneStats(_prunestats):
    """ Holds statistics from reference count pruning.
    """

    def __add__(self, other):
        if not isinstance(other, PruneStats):
            msg = 'PruneStats can only be added to another PruneStats, got {}.'
            raise TypeError(msg.format(type(other)))
        return PruneStats(self.basicblock + other.basicblock,
                          self.diamond + other.diamond,
                          self.fanout + other.fanout,
                          self.fanout_raise + other.fanout_raise)

    def __sub__(self, other):
        if not isinstance(other, PruneStats):
            msg = ('PruneStats can only be subtracted from another PruneStats, '
                   'got {}.')
            raise TypeError(msg.format(type(other)))
        return PruneStats(self.basicblock - other.basicblock,
                          self.diamond - other.diamond,
                          self.fanout - other.fanout,
                          self.fanout_raise - other.fanout_raise)


class _c_PruneStats(Structure):
    _fields_ = [
        ('basicblock', c_size_t),
        ('diamond', c_size_t),
        ('fanout', c_size_t),
        ('fanout_raise', c_size_t)]


def dump_refprune_stats(printout=False):
    """ Returns a namedtuple containing the current values for the refop pruning
    statistics. If kwarg `printout` is True the stats are printed to stderr,
    default is False.
    """

    stats = _c_PruneStats(0, 0, 0, 0)
    do_print = c_bool(printout)

    ffi.lib.LLVMPY_DumpRefPruneStats(byref(stats), do_print)
    return PruneStats(stats.basicblock, stats.diamond, stats.fanout,
                      stats.fanout_raise)


def set_time_passes(enable):
    """Enable or disable the pass timers.

    Parameters
    ----------
    enable : bool
        Set to True to enable the pass timers.
        Set to False to disable the pass timers.
    """
    ffi.lib.LLVMPY_SetTimePasses(c_bool(enable))


def report_and_reset_timings():
    """Returns the pass timings report and resets the LLVM internal timers.

    Pass timers are enabled by ``set_time_passes()``. If the timers are not
    enabled, this function will return an empty string.

    Returns
    -------
    res : str
        LLVM generated timing report.
    """
    with ffi.OutputString() as buf:
        ffi.lib.LLVMPY_ReportAndResetTimings(buf)
        return str(buf)


def create_module_pass_manager():
    return ModulePassManager()


def create_function_pass_manager(module):
    return FunctionPassManager(module)


class RefPruneSubpasses(IntFlag):
    PER_BB       = 0b0001    # noqa: E221
    DIAMOND      = 0b0010    # noqa: E221
    FANOUT       = 0b0100    # noqa: E221
    FANOUT_RAISE = 0b1000
    ALL = PER_BB | DIAMOND | FANOUT | FANOUT_RAISE


class PassManager(ffi.ObjectRef):
    """PassManager
    """

    def _dispose(self):
        self._capi.LLVMPY_DisposePassManager(self)

    def add_aa_eval_pass(self):
        """See https://llvm.org/docs/Passes.html#aa-eval-exhaustive-alias-analysis-precision-evaluator."""  # noqa E501
        ffi.lib.LLVMPY_AddAAEvalPass(self)

    def add_basic_aa_pass(self):
        """See https://llvm.org/docs/Passes.html#basic-aa-basic-alias-analysis-stateless-aa-impl."""  # noqa E501
        ffi.lib.LLVMPY_AddBasicAAWrapperPass(self)

    def add_constant_merge_pass(self):
        """See http://llvm.org/docs/Passes.html#constmerge-merge-duplicate-global-constants."""  # noqa E501
        ffi.lib.LLVMPY_AddConstantMergePass(self)

    def add_dead_arg_elimination_pass(self):
        """See http://llvm.org/docs/Passes.html#deadargelim-dead-argument-elimination."""  # noqa E501
        ffi.lib.LLVMPY_AddDeadArgEliminationPass(self)

    def add_dependence_analysis_pass(self):
        """See https://llvm.org/docs/Passes.html#da-dependence-analysis"""  # noqa E501
        ffi.lib.LLVMPY_AddDependenceAnalysisPass(self)

    def add_dot_call_graph_pass(self):
        """See https://llvm.org/docs/Passes.html#dot-callgraph-print-call-graph-to-dot-file"""  # noqa E501
        ffi.lib.LLVMPY_AddCallGraphDOTPrinterPass(self)

    def add_dot_cfg_printer_pass(self):
        """See https://llvm.org/docs/Passes.html#dot-cfg-print-cfg-of-function-to-dot-file"""  # noqa E501
        ffi.lib.LLVMPY_AddCallGraphViewerPass(self)

    def add_dot_dom_printer_pass(self, show_body=False):
        """See https://llvm.org/docs/Passes.html#dot-dom-print-dominance-tree-of-function-to-dot-file"""  # noqa E501
        ffi.lib.LLVMPY_AddDotDomPrinterPass(self, show_body)

    def add_dot_postdom_printer_pass(self, show_body=False):
        """See https://llvm.org/docs/Passes.html#dot-postdom-print-postdominance-tree-of-function-to-dot-file"""  # noqa E501
        ffi.lib.LLVMPY_AddDotPostDomPrinterPass(self, show_body)

    def add_globals_mod_ref_aa_pass(self):
        """See https://llvm.org/docs/Passes.html#globalsmodref-aa-simple-mod-ref-analysis-for-globals"""  # noqa E501
        ffi.lib.LLVMPY_AddGlobalsModRefAAPass(self)

    def add_iv_users_pass(self):
        """See https://llvm.org/docs/Passes.html#iv-users-induction-variable-users"""  # noqa E501
        ffi.lib.LLVMPY_AddIVUsersPass(self)

    def add_lint_pass(self):
        """See https://llvm.org/docs/Passes.html#lint-statically-lint-checks-llvm-ir"""  # noqa E501
        ffi.lib.LLVMPY_AddLintPass(self)

    def add_lazy_value_info_pass(self):
        """See https://llvm.org/docs/Passes.html#lazy-value-info-lazy-value-information-analysis"""  # noqa E501
        ffi.lib.LLVMPY_AddLazyValueInfoPass(self)

    def add_module_debug_info_pass(self):
        """See https://llvm.org/docs/Passes.html#module-debuginfo-decodes-module-level-debug-info"""  # noqa E501
        ffi.lib.LLVMPY_AddModuleDebugInfoPrinterPass(self)

    def add_region_info_pass(self):
        """See https://llvm.org/docs/Passes.html#regions-detect-single-entry-single-exit-regions"""  # noqa E501
        ffi.lib.LLVMPY_AddRegionInfoPass(self)

    def add_scalar_evolution_aa_pass(self):
        """See https://llvm.org/docs/Passes.html#scev-aa-scalarevolution-based-alias-analysis"""  # noqa E501
        ffi.lib.LLVMPY_AddScalarEvolutionAAPass(self)

    def add_aggressive_dead_code_elimination_pass(self):
        """See https://llvm.org/docs/Passes.html#adce-aggressive-dead-code-elimination"""  # noqa E501
        ffi.lib.LLVMPY_AddAggressiveDCEPass(self)

    def add_always_inliner_pass(self, insert_lifetime=True):
        """See https://llvm.org/docs/Passes.html#always-inline-inliner-for-always-inline-functions"""  # noqa E501
        ffi.lib.LLVMPY_AddAlwaysInlinerPass(self, insert_lifetime)

    def add_arg_promotion_pass(self, max_elements=3):
        """See https://llvm.org/docs/Passes.html#argpromotion-promote-by-reference-arguments-to-scalars"""  # noqa E501
        ffi.lib.LLVMPY_AddArgPromotionPass(self, max_elements)

    def add_break_critical_edges_pass(self):
        """See https://llvm.org/docs/Passes.html#break-crit-edges-break-critical-edges-in-cfg"""  # noqa E501
        ffi.lib.LLVMPY_AddBreakCriticalEdgesPass(self)

    def add_dead_store_elimination_pass(self):
        """See https://llvm.org/docs/Passes.html#dse-dead-store-elimination"""  # noqa E501
        ffi.lib.LLVMPY_AddDeadStoreEliminationPass(self)

    def add_post_order_function_attrs_pass(self):
        """See https://llvm.org/docs/Passes.html#function-attrs-deduce-function-attributes"""  # noqa E501
        ffi.lib.LLVMPY_AddReversePostOrderFunctionAttrsPass(self)

    def add_function_attrs_pass(self):
        """See http://llvm.org/docs/Passes.html#functionattrs-deduce-function-attributes."""  # noqa E501
        ffi.lib.LLVMPY_AddFunctionAttrsPass(self)

    def add_function_inlining_pass(self, threshold):
        """See http://llvm.org/docs/Passes.html#inline-function-integration-inlining."""  # noqa E501
        ffi.lib.LLVMPY_AddFunctionInliningPass(self, threshold)

    def add_global_dce_pass(self):
        """See http://llvm.org/docs/Passes.html#globaldce-dead-global-elimination."""  # noqa E501
        ffi.lib.LLVMPY_AddGlobalDCEPass(self)

    def add_global_optimizer_pass(self):
        """See http://llvm.org/docs/Passes.html#globalopt-global-variable-optimizer."""  # noqa E501
        ffi.lib.LLVMPY_AddGlobalOptimizerPass(self)

    def add_ipsccp_pass(self):
        """See http://llvm.org/docs/Passes.html#ipsccp-interprocedural-sparse-conditional-constant-propagation."""  # noqa E501
        ffi.lib.LLVMPY_AddIPSCCPPass(self)

    def add_dead_code_elimination_pass(self):
        """See http://llvm.org/docs/Passes.html#dce-dead-code-elimination."""
        ffi.lib.LLVMPY_AddDeadCodeEliminationPass(self)

    def add_aggressive_instruction_combining_pass(self):
        """See https://llvm.org/docs/Passes.html#aggressive-instcombine-combine-expression-patterns"""  # noqa E501
        ffi.lib.LLVMPY_AddAggressiveInstructionCombiningPass(self)

    def add_internalize_pass(self):
        """See https://llvm.org/docs/Passes.html#internalize-internalize-global-symbols"""  # noqa E501
        ffi.lib.LLVMPY_AddInternalizePass(self)

    def add_cfg_simplification_pass(self):
        """See http://llvm.org/docs/Passes.html#simplifycfg-simplify-the-cfg."""
        ffi.lib.LLVMPY_AddCFGSimplificationPass(self)

    def add_jump_threading_pass(self, threshold=-1):
        """See https://llvm.org/docs/Passes.html#jump-threading-jump-threading"""  # noqa E501
        ffi.lib.LLVMPY_AddJumpThreadingPass(self, threshold)

    def add_lcssa_pass(self):
        """See https://llvm.org/docs/Passes.html#lcssa-loop-closed-ssa-form-pass"""  # noqa E501
        ffi.lib.LLVMPY_AddLCSSAPass(self)

    def add_gvn_pass(self):
        """See http://llvm.org/docs/Passes.html#gvn-global-value-numbering."""
        ffi.lib.LLVMPY_AddGVNPass(self)

    def add_instruction_combining_pass(self):
        """See http://llvm.org/docs/Passes.html#passes-instcombine."""
        ffi.lib.LLVMPY_AddInstructionCombiningPass(self)

    def add_licm_pass(self):
        """See http://llvm.org/docs/Passes.html#licm-loop-invariant-code-motion."""  # noqa E501
        ffi.lib.LLVMPY_AddLICMPass(self)

    def add_loop_deletion_pass(self):
        """See https://llvm.org/docs/Passes.html#loop-deletion-delete-dead-loops"""  # noqa E501
        ffi.lib.LLVMPY_AddLoopDeletionPass(self)

    def add_loop_extractor_pass(self):
        """See https://llvm.org/docs/Passes.html#loop-extract-extract-loops-into-new-functions"""  # noqa E501
        ffi.lib.LLVMPY_AddLoopExtractorPass(self)

    def add_single_loop_extractor_pass(self):
        """See https://llvm.org/docs/Passes.html#loop-extract-single-extract-at-most-one-loop-into-a-new-function"""  # noqa E501
        ffi.lib.LLVMPY_AddSingleLoopExtractorPass(self)

    def add_sccp_pass(self):
        """See http://llvm.org/docs/Passes.html#sccp-sparse-conditional-constant-propagation."""  # noqa E501
        ffi.lib.LLVMPY_AddSCCPPass(self)

    def add_loop_strength_reduce_pass(self):
        """See https://llvm.org/docs/Passes.html#loop-reduce-loop-strength-reduction"""  # noqa E501
        ffi.lib.LLVMPY_AddLoopStrengthReducePass(self)

    def add_loop_simplification_pass(self):
        """See https://llvm.org/docs/Passes.html#loop-simplify-canonicalize-natural-loops"""  # noqa E501
        ffi.lib.LLVMPY_AddLoopSimplificationPass(self)

    def add_loop_unroll_pass(self):
        """See https://llvm.org/docs/Passes.html#loop-unroll-unroll-loops"""  # noqa E501
        ffi.lib.LLVMPY_AddLoopUnrollPass(self)

    def add_loop_unroll_and_jam_pass(self):
        """See https://llvm.org/docs/Passes.html#loop-unroll-and-jam-unroll-and-jam-loops"""  # noqa E501
        ffi.lib.LLVMPY_AddLoopUnrollAndJamPass(self)

    def add_loop_unswitch_pass(self,
                               optimize_for_size=False,
                               has_branch_divergence=False):
        """See https://llvm.org/docs/Passes.html#loop-unswitch-unswitch-loops"""  # noqa E501
        ffi.lib.LLVMPY_AddLoopUnswitchPass(self,
                                           optimize_for_size,
                                           has_branch_divergence)

    def add_lower_atomic_pass(self):
        """See https://llvm.org/docs/Passes.html#loweratomic-lower-atomic-intrinsics-to-non-atomic-form"""  # noqa E501
        ffi.lib.LLVMPY_AddLowerAtomicPass(self)

    def add_lower_invoke_pass(self):
        """See https://llvm.org/docs/Passes.html#lowerinvoke-lower-invokes-to-calls-for-unwindless-code-generators"""  # noqa E501
        ffi.lib.LLVMPY_AddLowerInvokePass(self)

    def add_lower_switch_pass(self):
        """See https://llvm.org/docs/Passes.html#lowerswitch-lower-switchinsts-to-branches"""  # noqa E501
        ffi.lib.LLVMPY_AddLowerSwitchPass(self)

    def add_memcpy_optimization_pass(self):
        """See https://llvm.org/docs/Passes.html#memcpyopt-memcpy-optimization"""  # noqa E501
        ffi.lib.LLVMPY_AddMemCpyOptimizationPass(self)

    def add_merge_functions_pass(self):
        """See https://llvm.org/docs/Passes.html#mergefunc-merge-functions"""  # noqa E501
        ffi.lib.LLVMPY_AddMergeFunctionsPass(self)

    def add_merge_returns_pass(self):
        """See https://llvm.org/docs/Passes.html#mergereturn-unify-function-exit-nodes"""  # noqa E501
        ffi.lib.LLVMPY_AddMergeReturnsPass(self)

    def add_partial_inlining_pass(self):
        """See https://llvm.org/docs/Passes.html#partial-inliner-partial-inliner"""  # noqa E501
        ffi.lib.LLVMPY_AddPartialInliningPass(self)

    def add_prune_exception_handling_pass(self):
        """See https://llvm.org/docs/Passes.html#prune-eh-remove-unused-exception-handling-info"""  # noqa E501
        ffi.lib.LLVMPY_AddPruneExceptionHandlingPass(self)

    def add_reassociate_expressions_pass(self):
        """See https://llvm.org/docs/Passes.html#reassociate-reassociate-expressions"""  # noqa E501
        ffi.lib.LLVMPY_AddReassociatePass(self)

    def add_demote_register_to_memory_pass(self):
        """See https://llvm.org/docs/Passes.html#rel-lookup-table-converter-relative-lookup-table-converter"""  # noqa E501
        ffi.lib.LLVMPY_AddDemoteRegisterToMemoryPass(self)

    def add_sroa_pass(self):
        """See http://llvm.org/docs/Passes.html#scalarrepl-scalar-replacement-of-aggregates-dt.
        Note that this pass corresponds to the ``opt -sroa`` command-line option,
        despite the link above."""  # noqa E501
        ffi.lib.LLVMPY_AddSROAPass(self)

    def add_sink_pass(self):
        """See https://llvm.org/docs/Passes.html#sink-code-sinking"""  # noqa E501
        ffi.lib.LLVMPY_AddSinkPass(self)

    def add_strip_symbols_pass(self, only_debug=False):
        """See https://llvm.org/docs/Passes.html#strip-strip-all-symbols-from-a-module"""  # noqa E501
        ffi.lib.LLVMPY_AddStripSymbolsPass(self, only_debug)

    def add_strip_dead_debug_info_pass(self):
        """See https://llvm.org/docs/Passes.html#strip-dead-debug-info-strip-debug-info-for-unused-symbols"""  # noqa E501
        ffi.lib.LLVMPY_AddStripDeadDebugInfoPass(self)

    def add_strip_dead_prototypes_pass(self):
        """See https://llvm.org/docs/Passes.html#strip-dead-prototypes-strip-unused-function-prototypes"""  # noqa E501
        ffi.lib.LLVMPY_AddStripDeadPrototypesPass(self)

    def add_strip_debug_declare_pass(self):
        """See https://llvm.org/docs/Passes.html#strip-debug-declare-strip-all-llvm-dbg-declare-intrinsics"""  # noqa E501
        ffi.lib.LLVMPY_AddStripDebugDeclarePrototypesPass(self)

    def add_strip_nondebug_symbols_pass(self):
        """See https://llvm.org/docs/Passes.html#strip-nondebug-strip-all-symbols-except-dbg-symbols-from-a-module"""  # noqa E501
        ffi.lib.LLVMPY_AddStripNondebugSymbolsPass(self)

    def add_tail_call_elimination_pass(self):
        """See https://llvm.org/docs/Passes.html#tailcallelim-tail-call-elimination"""  # noqa E501
        ffi.lib.LLVMPY_AddTailCallEliminationPass(self)

    def add_type_based_alias_analysis_pass(self):
        ffi.lib.LLVMPY_AddTypeBasedAliasAnalysisPass(self)

    def add_basic_alias_analysis_pass(self):
        """See http://llvm.org/docs/AliasAnalysis.html#the-basicaa-pass."""
        ffi.lib.LLVMPY_AddBasicAliasAnalysisPass(self)

    def add_loop_rotate_pass(self):
        """http://llvm.org/docs/Passes.html#loop-rotate-rotate-loops."""
        ffi.lib.LLVMPY_LLVMAddLoopRotatePass(self)

    # Non-standard LLVM passes

    def add_refprune_pass(self, subpasses_flags=RefPruneSubpasses.ALL,
                          subgraph_limit=1000):
        """Add Numba specific Reference count pruning pass.

        Parameters
        ----------
        subpasses_flags : RefPruneSubpasses
            A bitmask to control the subpasses to be enabled.
        subgraph_limit : int
            Limit the fanout pruners to working on a subgraph no bigger than
            this number of basic-blocks to avoid spending too much time in very
            large graphs. Default is 1000. Subject to change in future
            versions.
        """
        iflags = RefPruneSubpasses(subpasses_flags)
        ffi.lib.LLVMPY_AddRefPrunePass(self, iflags, subgraph_limit)


class ModulePassManager(PassManager):

    def __init__(self, ptr=None):
        if ptr is None:
            ptr = ffi.lib.LLVMPY_CreatePassManager()
        PassManager.__init__(self, ptr)

    def run(self, module, remarks_file=None, remarks_format='yaml',
            remarks_filter=''):
        """
        Run optimization passes on the given module.

        Parameters
        ----------
        module : llvmlite.binding.ModuleRef
            The module to be optimized inplace
        remarks_file : str; optional
            If not `None`, it is the file to store the optimization remarks.
        remarks_format : str; optional
            The format to write; YAML is default
        remarks_filter : str; optional
            The filter that should be applied to the remarks output.
        """
        if remarks_file is None:
            return ffi.lib.LLVMPY_RunPassManager(self, module)
        else:
            r = ffi.lib.LLVMPY_RunPassManagerWithRemarks(
                self, module, _encode_string(remarks_format),
                _encode_string(remarks_filter),
                _encode_string(remarks_file))
            if r == -1:
                raise IOError("Failed to initialize remarks file.")
            return r > 0

    def run_with_remarks(self, module, remarks_format='yaml',
                         remarks_filter=''):
        """
        Run optimization passes on the given module and returns the result and
        the remarks data.

        Parameters
        ----------
        module : llvmlite.binding.ModuleRef
            The module to be optimized
        remarks_format : str
            The remarks output; YAML is the default
        remarks_filter : str; optional
            The filter that should be applied to the remarks output.
        """
        remarkdesc, remarkfile = mkstemp()
        try:
            with os.fdopen(remarkdesc, 'r'):
                pass
            r = self.run(module, remarkfile, remarks_format, remarks_filter)
            if r == -1:
                raise IOError("Failed to initialize remarks file.")
            with open(remarkfile) as f:
                return bool(r), f.read()
        finally:
            os.unlink(remarkfile)


class FunctionPassManager(PassManager):

    def __init__(self, module):
        ptr = ffi.lib.LLVMPY_CreateFunctionPassManager(module)
        self._module = module
        module._owned = True
        PassManager.__init__(self, ptr)

    def initialize(self):
        """
        Initialize the FunctionPassManager.  Returns True if it produced
        any changes (?).
        """
        return ffi.lib.LLVMPY_InitializeFunctionPassManager(self)

    def finalize(self):
        """
        Finalize the FunctionPassManager.  Returns True if it produced
        any changes (?).
        """
        return ffi.lib.LLVMPY_FinalizeFunctionPassManager(self)

    def run(self, function, remarks_file=None, remarks_format='yaml',
            remarks_filter=''):
        """
        Run optimization passes on the given function.

        Parameters
        ----------
        function : llvmlite.binding.FunctionRef
            The function to be optimized inplace
        remarks_file : str; optional
            If not `None`, it is the file to store the optimization remarks.
        remarks_format : str; optional
            The format of the remarks file; the default is YAML
        remarks_filter : str; optional
            The filter that should be applied to the remarks output.
        """
        if remarks_file is None:
            return ffi.lib.LLVMPY_RunFunctionPassManager(self, function)
        else:
            r = ffi.lib.LLVMPY_RunFunctionPassManagerWithRemarks(
                self, function, _encode_string(remarks_format),
                _encode_string(remarks_filter),
                _encode_string(remarks_file))
            if r == -1:
                raise IOError("Failed to initialize remarks file.")
            return bool(r)

    def run_with_remarks(self, function, remarks_format='yaml',
                         remarks_filter=''):
        """
        Run optimization passes on the given function and returns the result
        and the remarks data.

        Parameters
        ----------
        function : llvmlite.binding.FunctionRef
            The function to be optimized inplace
        remarks_format : str; optional
            The format of the remarks file; the default is YAML
        remarks_filter : str; optional
            The filter that should be applied to the remarks output.
        """
        # LLVM is going to need to close this file and then reopen it, so we
        # can't use an unlinked temporary file.
        remarkdesc, remarkfile = mkstemp()
        try:
            # We get an open handle, but we need LLVM to write first, so close
            # it.
            with os.fdopen(remarkdesc, 'r'):
                pass
            r = self.run(function, remarkfile, remarks_format, remarks_filter)
            if r == -1:
                raise IOError("Failed to initialize remarks file.")
            with open(remarkfile) as f:
                return bool(r), f.read()
        finally:
            os.unlink(remarkfile)


# ============================================================================
# FFI

ffi.lib.LLVMPY_CreatePassManager.restype = ffi.LLVMPassManagerRef

ffi.lib.LLVMPY_CreateFunctionPassManager.argtypes = [ffi.LLVMModuleRef]
ffi.lib.LLVMPY_CreateFunctionPassManager.restype = ffi.LLVMPassManagerRef

ffi.lib.LLVMPY_DisposePassManager.argtypes = [ffi.LLVMPassManagerRef]

ffi.lib.LLVMPY_RunPassManager.argtypes = [ffi.LLVMPassManagerRef,
                                          ffi.LLVMModuleRef]
ffi.lib.LLVMPY_RunPassManager.restype = c_bool

ffi.lib.LLVMPY_RunPassManagerWithRemarks.argtypes = [ffi.LLVMPassManagerRef,
                                                     ffi.LLVMModuleRef,
                                                     c_char_p,
                                                     c_char_p,
                                                     c_char_p]
ffi.lib.LLVMPY_RunPassManagerWithRemarks.restype = c_int

ffi.lib.LLVMPY_InitializeFunctionPassManager.argtypes = [ffi.LLVMPassManagerRef]
ffi.lib.LLVMPY_InitializeFunctionPassManager.restype = c_bool

ffi.lib.LLVMPY_FinalizeFunctionPassManager.argtypes = [ffi.LLVMPassManagerRef]
ffi.lib.LLVMPY_FinalizeFunctionPassManager.restype = c_bool

ffi.lib.LLVMPY_RunFunctionPassManager.argtypes = [ffi.LLVMPassManagerRef,
                                                  ffi.LLVMValueRef]
ffi.lib.LLVMPY_RunFunctionPassManager.restype = c_bool

<<<<<<< HEAD
ffi.lib.LLVMPY_AddAAEvalPass.argtypes = [ffi.LLVMPassManagerRef]
ffi.lib.LLVMPY_AddBasicAAWrapperPass.argtypes = [ffi.LLVMPassManagerRef]
=======
ffi.lib.LLVMPY_RunFunctionPassManagerWithRemarks.argtypes = [
    ffi.LLVMPassManagerRef, ffi.LLVMValueRef, c_char_p, c_char_p, c_char_p
]
ffi.lib.LLVMPY_RunFunctionPassManagerWithRemarks.restype = c_int

>>>>>>> bc4c6ea0
ffi.lib.LLVMPY_AddConstantMergePass.argtypes = [ffi.LLVMPassManagerRef]
ffi.lib.LLVMPY_AddDeadArgEliminationPass.argtypes = [ffi.LLVMPassManagerRef]
ffi.lib.LLVMPY_AddDependenceAnalysisPass.argtypes = [ffi.LLVMPassManagerRef]
ffi.lib.LLVMPY_AddCallGraphDOTPrinterPass.argtypes = [ffi.LLVMPassManagerRef]
ffi.lib.LLVMPY_AddCallGraphViewerPass.argtypes = [ffi.LLVMPassManagerRef]
ffi.lib.LLVMPY_AddDotDomPrinterPass.argtypes = [ffi.LLVMPassManagerRef, c_bool]
ffi.lib.LLVMPY_AddDotPostDomPrinterPass.argtypes = [
    ffi.LLVMPassManagerRef,
    c_bool]
ffi.lib.LLVMPY_AddGlobalsModRefAAPass.argtypes = [ffi.LLVMPassManagerRef]
ffi.lib.LLVMPY_AddInstructionCountPass.argtypes = [ffi.LLVMPassManagerRef]
ffi.lib.LLVMPY_AddIVUsersPass.argtypes = [ffi.LLVMPassManagerRef]
ffi.lib.LLVMPY_AddLazyValueInfoPass.argtypes = [ffi.LLVMPassManagerRef]
ffi.lib.LLVMPY_AddLintPass.argtypes = [ffi.LLVMPassManagerRef]
ffi.lib.LLVMPY_AddModuleDebugInfoPrinterPass.argtypes = [ffi.LLVMPassManagerRef]
ffi.lib.LLVMPY_AddRegionInfoPass.argtypes = [ffi.LLVMPassManagerRef]
ffi.lib.LLVMPY_AddScalarEvolutionAAPass.argtypes = [ffi.LLVMPassManagerRef]
ffi.lib.LLVMPY_AddAggressiveDCEPass.argtypes = [ffi.LLVMPassManagerRef]
ffi.lib.LLVMPY_AddAlwaysInlinerPass.argtypes = [ffi.LLVMPassManagerRef, c_bool]
ffi.lib.LLVMPY_AddArgPromotionPass.argtypes = [ffi.LLVMPassManagerRef, c_uint]
ffi.lib.LLVMPY_AddBreakCriticalEdgesPass.argtypes = [ffi.LLVMPassManagerRef]
ffi.lib.LLVMPY_AddDeadStoreEliminationPass.argtypes = [
    ffi.LLVMPassManagerRef]
ffi.lib.LLVMPY_AddReversePostOrderFunctionAttrsPass.argtypes = [
    ffi.LLVMPassManagerRef]
ffi.lib.LLVMPY_AddAggressiveInstructionCombiningPass.argtypes = [
    ffi.LLVMPassManagerRef]
ffi.lib.LLVMPY_AddInternalizePass.argtypes = [ffi.LLVMPassManagerRef]
ffi.lib.LLVMPY_AddLCSSAPass.argtypes = [ffi.LLVMPassManagerRef]
ffi.lib.LLVMPY_AddLoopDeletionPass.argtypes = [ffi.LLVMPassManagerRef]
ffi.lib.LLVMPY_AddLoopExtractorPass.argtypes = [ffi.LLVMPassManagerRef]
ffi.lib.LLVMPY_AddSingleLoopExtractorPass.argtypes = [ffi.LLVMPassManagerRef]
ffi.lib.LLVMPY_AddLoopStrengthReducePass.argtypes = [ffi.LLVMPassManagerRef]
ffi.lib.LLVMPY_AddLoopSimplificationPass.argtypes = [ffi.LLVMPassManagerRef]
ffi.lib.LLVMPY_AddLoopUnrollPass.argtypes = [ffi.LLVMPassManagerRef]
ffi.lib.LLVMPY_AddLoopUnrollAndJamPass.argtypes = [ffi.LLVMPassManagerRef]
ffi.lib.LLVMPY_AddLoopUnswitchPass.argtypes = [
    ffi.LLVMPassManagerRef,
    c_bool,
    c_bool]
ffi.lib.LLVMPY_AddLowerAtomicPass.argtypes = [ffi.LLVMPassManagerRef]
ffi.lib.LLVMPY_AddLowerInvokePass.argtypes = [ffi.LLVMPassManagerRef]
ffi.lib.LLVMPY_AddLowerSwitchPass.argtypes = [ffi.LLVMPassManagerRef]
ffi.lib.LLVMPY_AddMemCpyOptimizationPass.argtypes = [ffi.LLVMPassManagerRef]
ffi.lib.LLVMPY_AddMergeFunctionsPass.argtypes = [ffi.LLVMPassManagerRef]
ffi.lib.LLVMPY_AddMergeReturnsPass.argtypes = [ffi.LLVMPassManagerRef]
ffi.lib.LLVMPY_AddPartialInliningPass.argtypes = [ffi.LLVMPassManagerRef]
ffi.lib.LLVMPY_AddPruneExceptionHandlingPass.argtypes = [ffi.LLVMPassManagerRef]
ffi.lib.LLVMPY_AddReassociatePass.argtypes = [ffi.LLVMPassManagerRef]
ffi.lib.LLVMPY_AddDemoteRegisterToMemoryPass.argtypes = [ffi.LLVMPassManagerRef]
ffi.lib.LLVMPY_AddSinkPass.argtypes = [ffi.LLVMPassManagerRef]
ffi.lib.LLVMPY_AddStripSymbolsPass.argtypes = [ffi.LLVMPassManagerRef, c_bool]
ffi.lib.LLVMPY_AddStripDeadDebugInfoPass.argtypes = [ffi.LLVMPassManagerRef]
ffi.lib.LLVMPY_AddStripDeadPrototypesPass.argtypes = [ffi.LLVMPassManagerRef]
ffi.lib.LLVMPY_AddStripDebugDeclarePrototypesPass.argtypes = [
    ffi.LLVMPassManagerRef]
ffi.lib.LLVMPY_AddStripNondebugSymbolsPass.argtypes = [ffi.LLVMPassManagerRef]
ffi.lib.LLVMPY_AddTailCallEliminationPass.argtypes = [ffi.LLVMPassManagerRef]
ffi.lib.LLVMPY_AddJumpThreadingPass.argtypes = [ffi.LLVMPassManagerRef, c_int]
ffi.lib.LLVMPY_AddFunctionAttrsPass.argtypes = [ffi.LLVMPassManagerRef]
ffi.lib.LLVMPY_AddFunctionInliningPass.argtypes = [
    ffi.LLVMPassManagerRef, c_int]
ffi.lib.LLVMPY_AddGlobalDCEPass.argtypes = [ffi.LLVMPassManagerRef]
ffi.lib.LLVMPY_AddGlobalOptimizerPass.argtypes = [ffi.LLVMPassManagerRef]
ffi.lib.LLVMPY_AddIPSCCPPass.argtypes = [ffi.LLVMPassManagerRef]

ffi.lib.LLVMPY_AddDeadCodeEliminationPass.argtypes = [ffi.LLVMPassManagerRef]
ffi.lib.LLVMPY_AddCFGSimplificationPass.argtypes = [ffi.LLVMPassManagerRef]
ffi.lib.LLVMPY_AddGVNPass.argtypes = [ffi.LLVMPassManagerRef]
ffi.lib.LLVMPY_AddInstructionCombiningPass.argtypes = [ffi.LLVMPassManagerRef]
ffi.lib.LLVMPY_AddLICMPass.argtypes = [ffi.LLVMPassManagerRef]
ffi.lib.LLVMPY_AddSCCPPass.argtypes = [ffi.LLVMPassManagerRef]
ffi.lib.LLVMPY_AddSROAPass.argtypes = [ffi.LLVMPassManagerRef]
ffi.lib.LLVMPY_AddTypeBasedAliasAnalysisPass.argtypes = [ffi.LLVMPassManagerRef]
ffi.lib.LLVMPY_AddBasicAliasAnalysisPass.argtypes = [ffi.LLVMPassManagerRef]

ffi.lib.LLVMPY_AddRefPrunePass.argtypes = [ffi.LLVMPassManagerRef, c_int,
                                           c_size_t]<|MERGE_RESOLUTION|>--- conflicted
+++ resolved
@@ -1,8 +1,4 @@
-<<<<<<< HEAD
-from ctypes import c_bool, c_int, c_size_t, c_uint, Structure, byref
-=======
-from ctypes import c_bool, c_char_p, c_int, c_size_t, Structure, byref
->>>>>>> bc4c6ea0
+from ctypes import c_bool, c_char_p, c_int, c_size_t, c_uint, Structure, byref
 from collections import namedtuple
 from enum import IntFlag
 from llvmlite.binding import ffi
@@ -574,16 +570,13 @@
                                                   ffi.LLVMValueRef]
 ffi.lib.LLVMPY_RunFunctionPassManager.restype = c_bool
 
-<<<<<<< HEAD
-ffi.lib.LLVMPY_AddAAEvalPass.argtypes = [ffi.LLVMPassManagerRef]
-ffi.lib.LLVMPY_AddBasicAAWrapperPass.argtypes = [ffi.LLVMPassManagerRef]
-=======
 ffi.lib.LLVMPY_RunFunctionPassManagerWithRemarks.argtypes = [
     ffi.LLVMPassManagerRef, ffi.LLVMValueRef, c_char_p, c_char_p, c_char_p
 ]
 ffi.lib.LLVMPY_RunFunctionPassManagerWithRemarks.restype = c_int
 
->>>>>>> bc4c6ea0
+ffi.lib.LLVMPY_AddAAEvalPass.argtypes = [ffi.LLVMPassManagerRef]
+ffi.lib.LLVMPY_AddBasicAAWrapperPass.argtypes = [ffi.LLVMPassManagerRef]
 ffi.lib.LLVMPY_AddConstantMergePass.argtypes = [ffi.LLVMPassManagerRef]
 ffi.lib.LLVMPY_AddDeadArgEliminationPass.argtypes = [ffi.LLVMPassManagerRef]
 ffi.lib.LLVMPY_AddDependenceAnalysisPass.argtypes = [ffi.LLVMPassManagerRef]
