from ctypes import (POINTER, byref, cast, c_char_p, c_double, c_int, c_size_t,
                    c_uint, c_uint64, c_bool, c_void_p)
import enum

from llvmlite.binding import ffi
from llvmlite.binding.common import _decode_string, _encode_string
from llvmlite.binding.typeref import TypeRef
from llvmlite.binding.attribute import AttributeRef


class Linkage(enum.IntEnum):
    # The LLVMLinkage enum from llvm-c/Core.h

    external = 0
    available_externally = 1
    linkonce_any = 2
    linkonce_odr = 3
    linkonce_odr_autohide = 4
    weak_any = 5
    weak_odr = 6
    appending = 7
    internal = 8
    private = 9
    dllimport = 10
    dllexport = 11
    external_weak = 12
    ghost = 13
    common = 14
    linker_private = 15
    linker_private_weak = 16


class Visibility(enum.IntEnum):
    # The LLVMVisibility enum from llvm-c/Core.h

    default = 0
    hidden = 1
    protected = 2


class StorageClass(enum.IntEnum):
    # The LLVMDLLStorageClass enum from llvm-c/Core.h

    default = 0
    dllimport = 1
    dllexport = 2


class ValueKind(enum.IntEnum):
    # The LLVMValueKind enum from llvm-c/Core.h

    argument = 0
    basic_block = 1
    memory_use = 2
    memory_def = 3
    memory_phi = 4

    function = 5
    global_alias = 6
    global_ifunc = 7
    global_variable = 8
    block_address = 9
    constant_expr = 10
    constant_array = 11
    constant_struct = 12
    constant_vector = 13

    undef_value = 14
    constant_aggregate_zero = 15
    constant_data_array = 16
    constant_data_vector = 17
    constant_int = 18
    constant_fp = 19
    constant_pointer_null = 20
    constant_token_none = 21

    metadata_as_value = 22
    inline_asm = 23

    instruction = 24
    poison_value = 25


class ValueRef(ffi.ObjectRef):
    """A weak reference to a LLVM value.
    """

    def __init__(self, ptr, kind, parents):
        self._kind = kind
        self._parents = parents
        ffi.ObjectRef.__init__(self, ptr)

    def __str__(self):
        with ffi.OutputString() as outstr:
            ffi.lib.LLVMPY_PrintValueToString(self, outstr)
            return str(outstr)

    @property
    def module(self):
        """
        The module this function or global variable value was obtained from.
        """
        return self._parents.get('module')

    @property
    def function(self):
        """
        The function this argument or basic block value was obtained from.
        """
        return self._parents.get('function')

    @property
    def block(self):
        """
        The block this instruction value was obtained from.
        """
        return self._parents.get('block')

    @property
    def instruction(self):
        """
        The instruction this operand value was obtained from.
        """
        return self._parents.get('instruction')

    @property
    def is_global(self):
        return self._kind == 'global'

    @property
    def is_function(self):
        return self._kind == 'function'

    @property
    def is_block(self):
        return self._kind == 'block'

    @property
    def is_argument(self):
        return self._kind == 'argument'

    @property
    def is_instruction(self):
        return self._kind == 'instruction'

    @property
    def is_memory_instruction(self):
        if self._kind != 'instruction':
            return False

        memory_instructions = ('alloca', 'store', 'load', 'getelementptr')
        if self.opcode in memory_instructions:
            return True

        return False

    @property
    def is_operand(self):
        return self._kind == 'operand'

    @property
    def is_constant(self):
        return bool(ffi.lib.LLVMPY_IsConstant(self))

    @property
    def value_kind(self):
        return ValueKind(ffi.lib.LLVMPY_GetValueKind(self))

    @property
    def name(self):
        return _decode_string(ffi.lib.LLVMPY_GetValueName(self))

    @name.setter
    def name(self, val):
        ffi.lib.LLVMPY_SetValueName(self, _encode_string(val))

    @property
    def linkage(self):
        return Linkage(ffi.lib.LLVMPY_GetLinkage(self))

    @linkage.setter
    def linkage(self, value):
        if not isinstance(value, Linkage):
            value = Linkage[value]
        ffi.lib.LLVMPY_SetLinkage(self, value)

    @property
    def visibility(self):
        return Visibility(ffi.lib.LLVMPY_GetVisibility(self))

    @visibility.setter
    def visibility(self, value):
        if not isinstance(value, Visibility):
            value = Visibility[value]
        ffi.lib.LLVMPY_SetVisibility(self, value)

    @property
    def storage_class(self):
        return StorageClass(ffi.lib.LLVMPY_GetDLLStorageClass(self))

    @storage_class.setter
    def storage_class(self, value):
        if not isinstance(value, StorageClass):
            value = StorageClass[value]
        ffi.lib.LLVMPY_SetDLLStorageClass(self, value)

    def add_function_attribute(self, attr):
        """Only works on function value

        Parameters
        -----------
        attr : str
            attribute name
        """
        if not self.is_function:
            raise ValueError('expected function value, got %s' %
                             (self._kind, ))
        attrname = str(attr)
        attrval = ffi.lib.LLVMPY_GetEnumAttributeKindForName(
            _encode_string(attrname), len(attrname))
        if attrval == 0:
            raise ValueError('no such attribute {!r}'.format(attrname))
        ffi.lib.LLVMPY_AddFunctionAttr(self, attrval)

    @property
    def type(self):
        """
        This value's LLVM type.
        """
        # XXX what does this return?
        return TypeRef(ffi.lib.LLVMPY_TypeOf(self))

    @property
    def memory_type(self):
        """
        The memory type accessed by this instruction's LLVM type.
        """
        if not self.is_memory_instruction:
            raise ValueError(
                'Argument is not a memory instruction {!r}'.format(str(self)))

        return TypeRef(ffi.lib.LLVMPY_TypeOfMemory(self))

    @property
    def initializer(self):
        """
        Returns the initializer of a global variable.
        """
        if self.value_kind != ValueKind.global_variable:
            raise ValueError('expected global value, got %s' % (self._kind))
        return ValueRef(ffi.lib.LLVMPY_GetInitializer(self), self._kind,
                        self._parents)

    @property
    def is_declaration(self):
        """
        Whether this value (presumably global) is defined in the current
        module.
        """
        if not (self.is_global or self.is_function):
            raise ValueError('expected global or function value, got %s' %
                             (self._kind, ))
        return ffi.lib.LLVMPY_IsDeclaration(self)

    @property
    def attributes(self):
        """
        Return an iterator over this value's attributes.
        The iterator will yield a string for each attribute.
        """
        return AttributeRef.attribute_iterator(self)

    @property
    def blocks(self):
        """
        Return an iterator over this function's blocks.
        The iterator will yield a ValueRef for each block.
        """
        if not self.is_function:
            raise ValueError('expected function value, got %s' %
                             (self._kind, ))
        it = ffi.lib.LLVMPY_FunctionBlocksIter(self)
        parents = self._parents.copy()
        parents.update(function=self)
        return _BlocksIterator(it, parents)

    @property
    def arguments(self):
        """
        Return an iterator over this function's arguments.
        The iterator will yield a ValueRef for each argument.
        """
        if not self.is_function:
            raise ValueError('expected function value, got %s' %
                             (self._kind, ))
        it = ffi.lib.LLVMPY_FunctionArgumentsIter(self)
        parents = self._parents.copy()
        parents.update(function=self)
        return _ArgumentsIterator(it, parents)

    @property
    def instructions(self):
        """
        Return an iterator over this block's instructions.
        The iterator will yield a ValueRef for each instruction.
        """
        if not self.is_block:
            raise ValueError('expected block value, got %s' % (self._kind, ))
        it = ffi.lib.LLVMPY_BlockInstructionsIter(self)
        parents = self._parents.copy()
        parents.update(block=self)
        return _InstructionsIterator(it, parents)

    @property
    def operands(self):
        """
        Return an iterator over this instruction's operands.
        The iterator will yield a ValueRef for each operand.
        """
        if (not self.is_instruction and self.value_kind
                not in (ValueKind.constant_array, ValueKind.constant_vector,
                        ValueKind.constant_struct)):
            raise ValueError(
                'expected instruction value or constant aggregate,'
                ' got %s' % (self._kind, ))
        if self.is_instruction:
            it = ffi.lib.LLVMPY_InstructionOperandsIter(self)
        else:
            it = ffi.lib.LLVMPY_ConstantAggregateOperandsIter(self)

        parents = self._parents.copy()
        parents.update(instruction=self)
        return _OperandsIterator(it, parents)

    @property
    def opcode(self):
        if not self.is_instruction:
            raise ValueError('expected instruction value, got %s' %
                             (self._kind, ))
        return ffi.ret_string(ffi.lib.LLVMPY_GetOpcodeName(self))

<<<<<<< HEAD
    @property
    def incoming_blocks(self):
        if not self.is_instruction or self.opcode != 'phi':
            raise ValueError('expected phi instruction value, got %s' %
                             (self._kind, ))
        it = ffi.lib.LLVMPY_PhiIncomingBlocksIter(self)
        parents = self._parents.copy()
        parents.update(instruction=self)
        return _IncomingBlocksIterator(it, parents)

    def get_constant_value(self, signed=False):
=======
    def get_constant_value(self, signed_int=False, round_fp=False):
>>>>>>> add17f85
        """
        Return the constant value, either as a literal (when supported)
        or as a string.

        Parameters
        -----------
        signed_int : bool
            if True and the constant is an integer, returns a signed version
        round_fp : bool
            if True and the constant is a floating point value, rounds the
            result upon accuracy loss (e.g., when querying an fp128 value).
            By default, raises an exception on accuracy loss
        """
        if not self.is_constant:
            raise ValueError('expected constant value, got %s' %
                             (self._kind, ))

        if self.value_kind == ValueKind.constant_int:
            # Python integers are also arbitrary-precision
            little_endian = c_bool(False)
            words = ffi.lib.LLVMPY_GetConstantIntNumWords(self)
            ptr = ffi.lib.LLVMPY_GetConstantIntRawValue(
                self, byref(little_endian))
            asbytes = bytes(cast(ptr, POINTER(c_uint64 * words)).contents)
            return int.from_bytes(
                asbytes,
                ('little' if little_endian.value else 'big'),
                signed=signed_int,
            )
        elif self.value_kind == ValueKind.constant_fp:
            # Convert floating-point values to double-precision (Python float)
            accuracy_loss = c_bool(False)
            value = ffi.lib.LLVMPY_GetConstantFPValue(self,
                                                      byref(accuracy_loss))
            if accuracy_loss.value and not round_fp:
                raise ValueError(
                    'Accuracy loss encountered in conversion of constant '
<<<<<<< HEAD
                    f'value {str(self)}', BytesWarning)
=======
                    f'value {str(self)}')
>>>>>>> add17f85

            return value
        elif self.value_kind == ValueKind.constant_expr:
            # Convert constant expressions to their corresponding operands
            inst = self.as_instruction()
            return [op.get_constant_value(signed) for op in inst.operands]
        elif self.value_kind == ValueKind.global_variable:
            # Obtain constant value from global initializer
            return self.initializer.get_constant_value(signed)
        elif (self.value_kind
              in (ValueKind.constant_array, ValueKind.constant_vector,
                  ValueKind.constant_struct)):
            # Convert constant aggregates to lists
            return [op.get_constant_value(signed) for op in self.operands]
        elif (self.value_kind in (ValueKind.constant_data_array,
                                  ValueKind.constant_data_vector)):
            # Try to get the value as a constant data (sequential)
            value = ffi.lib.LLVMPY_GetConstantDataAsString(self)
            if value:
                return ffi.ret_string(value)
            # Try to get sequence elements via a slower but safer route
            num_elements = ffi.lib.LLVMPY_GetConstantSequenceNumElements(self)
            return [
                ValueRef(ffi.lib.LLVMPY_GetConstantSequenceElement(self, i),
                         self._kind, self._parents).get_constant_value()
                for i in range(num_elements)
            ]

        # Otherwise, return the IR string
        return str(self)

    def as_instruction(self):
        """
        Returns a constant expression value as an instruction.
        """
        if self.value_kind != ValueKind.constant_expr:
            raise ValueError('expected constant expr, got %s' %
                             (self.value_kind))
        return ValueRef(ffi.lib.LLVMPY_ConstantExprAsInstruction(self),
                        'instruction', self._parents)


class _ValueIterator(ffi.ObjectRef):

    kind = None  # derived classes must specify the Value kind value

    # as class attribute

    def __init__(self, ptr, parents):
        ffi.ObjectRef.__init__(self, ptr)
        # Keep parent objects (module, function, etc) alive
        self._parents = parents
        if self.kind is None:
            raise NotImplementedError('%s must specify kind attribute' %
                                      (type(self).__name__, ))

    def __next__(self):
        vp = self._next()
        if vp:
            return ValueRef(vp, self.kind, self._parents)
        else:
            raise StopIteration

    next = __next__

    def __iter__(self):
        return self


class _BlocksIterator(_ValueIterator):

    kind = 'block'

    def _dispose(self):
        self._capi.LLVMPY_DisposeBlocksIter(self)

    def _next(self):
        return ffi.lib.LLVMPY_BlocksIterNext(self)


class _ArgumentsIterator(_ValueIterator):

    kind = 'argument'

    def _dispose(self):
        self._capi.LLVMPY_DisposeArgumentsIter(self)

    def _next(self):
        return ffi.lib.LLVMPY_ArgumentsIterNext(self)


class _InstructionsIterator(_ValueIterator):

    kind = 'instruction'

    def _dispose(self):
        self._capi.LLVMPY_DisposeInstructionsIter(self)

    def _next(self):
        return ffi.lib.LLVMPY_InstructionsIterNext(self)


class _OperandsIterator(_ValueIterator):

    kind = 'operand'

    def _dispose(self):
        self._capi.LLVMPY_DisposeOperandsIter(self)

    def _next(self):
        return ffi.lib.LLVMPY_OperandsIterNext(self)


class _IncomingBlocksIterator(_ValueIterator):

    kind = 'block'

    def _dispose(self):
        self._capi.LLVMPY_DisposeIncomingBlocksIter(self)

    def _next(self):
        return ffi.lib.LLVMPY_IncomingBlocksIterNext(self)


# FFI

ffi.lib.LLVMPY_PrintValueToString.argtypes = [
    ffi.LLVMValueRef, POINTER(c_char_p)
]

ffi.lib.LLVMPY_GetGlobalParent.argtypes = [ffi.LLVMValueRef]
ffi.lib.LLVMPY_GetGlobalParent.restype = ffi.LLVMModuleRef

ffi.lib.LLVMPY_GetValueName.argtypes = [ffi.LLVMValueRef]
ffi.lib.LLVMPY_GetValueName.restype = c_char_p

ffi.lib.LLVMPY_SetValueName.argtypes = [ffi.LLVMValueRef, c_char_p]

ffi.lib.LLVMPY_TypeOf.argtypes = [ffi.LLVMValueRef]
ffi.lib.LLVMPY_TypeOf.restype = ffi.LLVMTypeRef

ffi.lib.LLVMPY_TypeOfMemory.argtypes = [ffi.LLVMValueRef]
ffi.lib.LLVMPY_TypeOfMemory.restype = ffi.LLVMTypeRef

ffi.lib.LLVMPY_GetTypeName.argtypes = [ffi.LLVMTypeRef]
ffi.lib.LLVMPY_GetTypeName.restype = c_void_p

ffi.lib.LLVMPY_GetLinkage.argtypes = [ffi.LLVMValueRef]
ffi.lib.LLVMPY_GetLinkage.restype = c_int

ffi.lib.LLVMPY_SetLinkage.argtypes = [ffi.LLVMValueRef, c_int]

ffi.lib.LLVMPY_GetVisibility.argtypes = [ffi.LLVMValueRef]
ffi.lib.LLVMPY_GetVisibility.restype = c_int

ffi.lib.LLVMPY_SetVisibility.argtypes = [ffi.LLVMValueRef, c_int]

ffi.lib.LLVMPY_GetDLLStorageClass.argtypes = [ffi.LLVMValueRef]
ffi.lib.LLVMPY_GetDLLStorageClass.restype = c_int

ffi.lib.LLVMPY_SetDLLStorageClass.argtypes = [ffi.LLVMValueRef, c_int]

ffi.lib.LLVMPY_AddFunctionAttr.argtypes = [ffi.LLVMValueRef, c_uint]

ffi.lib.LLVMPY_IsDeclaration.argtypes = [ffi.LLVMValueRef]
ffi.lib.LLVMPY_IsDeclaration.restype = c_int

ffi.lib.LLVMPY_FunctionBlocksIter.argtypes = [ffi.LLVMValueRef]
ffi.lib.LLVMPY_FunctionBlocksIter.restype = ffi.LLVMBlocksIterator

ffi.lib.LLVMPY_FunctionArgumentsIter.argtypes = [ffi.LLVMValueRef]
ffi.lib.LLVMPY_FunctionArgumentsIter.restype = ffi.LLVMArgumentsIterator

ffi.lib.LLVMPY_BlockInstructionsIter.argtypes = [ffi.LLVMValueRef]
ffi.lib.LLVMPY_BlockInstructionsIter.restype = ffi.LLVMInstructionsIterator

ffi.lib.LLVMPY_InstructionOperandsIter.argtypes = [ffi.LLVMValueRef]
ffi.lib.LLVMPY_InstructionOperandsIter.restype = ffi.LLVMOperandsIterator

ffi.lib.LLVMPY_ConstantAggregateOperandsIter.argtypes = [ffi.LLVMValueRef]
ffi.lib.LLVMPY_ConstantAggregateOperandsIter.restype = ffi.LLVMOperandsIterator

ffi.lib.LLVMPY_PhiIncomingBlocksIter.argtypes = [ffi.LLVMValueRef]
ffi.lib.LLVMPY_PhiIncomingBlocksIter.restype = ffi.LLVMIncomingBlocksIterator

ffi.lib.LLVMPY_DisposeBlocksIter.argtypes = [ffi.LLVMBlocksIterator]

ffi.lib.LLVMPY_DisposeInstructionsIter.argtypes = [
    ffi.LLVMInstructionsIterator
]

ffi.lib.LLVMPY_DisposeOperandsIter.argtypes = [ffi.LLVMOperandsIterator]

ffi.lib.LLVMPY_DisposeIncomingBlocksIter.argtypes = [
    ffi.LLVMIncomingBlocksIterator
]

ffi.lib.LLVMPY_BlocksIterNext.argtypes = [ffi.LLVMBlocksIterator]
ffi.lib.LLVMPY_BlocksIterNext.restype = ffi.LLVMValueRef

ffi.lib.LLVMPY_ArgumentsIterNext.argtypes = [ffi.LLVMArgumentsIterator]
ffi.lib.LLVMPY_ArgumentsIterNext.restype = ffi.LLVMValueRef

ffi.lib.LLVMPY_InstructionsIterNext.argtypes = [ffi.LLVMInstructionsIterator]
ffi.lib.LLVMPY_InstructionsIterNext.restype = ffi.LLVMValueRef

ffi.lib.LLVMPY_OperandsIterNext.argtypes = [ffi.LLVMOperandsIterator]
ffi.lib.LLVMPY_OperandsIterNext.restype = ffi.LLVMValueRef

ffi.lib.LLVMPY_IncomingBlocksIterNext.argtypes = [
    ffi.LLVMIncomingBlocksIterator
]
ffi.lib.LLVMPY_IncomingBlocksIterNext.restype = ffi.LLVMValueRef

ffi.lib.LLVMPY_GetOpcodeName.argtypes = [ffi.LLVMValueRef]
ffi.lib.LLVMPY_GetOpcodeName.restype = c_void_p

ffi.lib.LLVMPY_IsConstant.argtypes = [ffi.LLVMValueRef]
ffi.lib.LLVMPY_IsConstant.restype = c_bool

ffi.lib.LLVMPY_GetValueKind.argtypes = [ffi.LLVMValueRef]
ffi.lib.LLVMPY_GetValueKind.restype = c_int

ffi.lib.LLVMPY_GetConstantIntRawValue.argtypes = [
    ffi.LLVMValueRef, POINTER(c_bool)
]
ffi.lib.LLVMPY_GetConstantIntRawValue.restype = POINTER(c_uint64)

ffi.lib.LLVMPY_GetConstantIntNumWords.argtypes = [ffi.LLVMValueRef]
ffi.lib.LLVMPY_GetConstantIntNumWords.restype = c_uint

ffi.lib.LLVMPY_GetConstantFPValue.argtypes = [
    ffi.LLVMValueRef, POINTER(c_bool)
]
ffi.lib.LLVMPY_GetConstantFPValue.restype = c_double

ffi.lib.LLVMPY_ConstantExprAsInstruction.argtypes = [ffi.LLVMValueRef]
ffi.lib.LLVMPY_ConstantExprAsInstruction.restype = ffi.LLVMValueRef

ffi.lib.LLVMPY_GetInitializer.argtypes = [ffi.LLVMValueRef]
ffi.lib.LLVMPY_GetInitializer.restype = ffi.LLVMValueRef

ffi.lib.LLVMPY_GetConstantDataAsString.argtypes = [ffi.LLVMValueRef]
ffi.lib.LLVMPY_GetConstantDataAsString.restype = c_void_p

ffi.lib.LLVMPY_GetConstantSequenceElement.argtypes = [ffi.LLVMValueRef, c_uint]
ffi.lib.LLVMPY_GetConstantSequenceElement.restype = ffi.LLVMValueRef

ffi.lib.LLVMPY_GetConstantSequenceNumElements.argtypes = [ffi.LLVMValueRef]
ffi.lib.LLVMPY_GetConstantSequenceNumElements.restype = c_size_t<|MERGE_RESOLUTION|>--- conflicted
+++ resolved
@@ -339,7 +339,6 @@
                              (self._kind, ))
         return ffi.ret_string(ffi.lib.LLVMPY_GetOpcodeName(self))
 
-<<<<<<< HEAD
     @property
     def incoming_blocks(self):
         if not self.is_instruction or self.opcode != 'phi':
@@ -350,10 +349,7 @@
         parents.update(instruction=self)
         return _IncomingBlocksIterator(it, parents)
 
-    def get_constant_value(self, signed=False):
-=======
     def get_constant_value(self, signed_int=False, round_fp=False):
->>>>>>> add17f85
         """
         Return the constant value, either as a literal (when supported)
         or as a string.
@@ -391,25 +387,27 @@
             if accuracy_loss.value and not round_fp:
                 raise ValueError(
                     'Accuracy loss encountered in conversion of constant '
-<<<<<<< HEAD
-                    f'value {str(self)}', BytesWarning)
-=======
                     f'value {str(self)}')
->>>>>>> add17f85
 
             return value
         elif self.value_kind == ValueKind.constant_expr:
             # Convert constant expressions to their corresponding operands
             inst = self.as_instruction()
-            return [op.get_constant_value(signed) for op in inst.operands]
+            return [
+                op.get_constant_value(signed_int, round_fp)
+                for op in inst.operands
+            ]
         elif self.value_kind == ValueKind.global_variable:
             # Obtain constant value from global initializer
-            return self.initializer.get_constant_value(signed)
+            return self.initializer.get_constant_value(signed_int, round_fp)
         elif (self.value_kind
               in (ValueKind.constant_array, ValueKind.constant_vector,
                   ValueKind.constant_struct)):
             # Convert constant aggregates to lists
-            return [op.get_constant_value(signed) for op in self.operands]
+            return [
+                op.get_constant_value(signed_int, round_fp)
+                for op in self.operands
+            ]
         elif (self.value_kind in (ValueKind.constant_data_array,
                                   ValueKind.constant_data_vector)):
             # Try to get the value as a constant data (sequential)
@@ -420,8 +418,8 @@
             num_elements = ffi.lib.LLVMPY_GetConstantSequenceNumElements(self)
             return [
                 ValueRef(ffi.lib.LLVMPY_GetConstantSequenceElement(self, i),
-                         self._kind, self._parents).get_constant_value()
-                for i in range(num_elements)
+                         self._kind, self._parents).get_constant_value(
+                             signed_int, round_fp) for i in range(num_elements)
             ]
 
         # Otherwise, return the IR string
