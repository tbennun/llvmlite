--- conflicted
+++ resolved
@@ -387,7 +387,6 @@
                             '"foo")', strmod)
         self.assert_valid_ir(mod)
 
-<<<<<<< HEAD
     def test_debug_info_gvar(self):
         # This test defines a module with a global variable named 'gvar'.
         # When the module is compiled and linked with a main function, gdb can
@@ -448,7 +447,7 @@
             "globals": mod.add_metadata([di_gvar])
         }, is_distinct=True)
         mod.add_named_metadata('llvm.dbg.cu', di_cu)
-=======
+
     def test_debug_info_unicode_string(self):
         mod = self.module()
         mod.add_debug_info("DILocalVariable", {"name": "a∆"})
@@ -457,7 +456,6 @@
         # The unicode character is utf8 encoded with \XX format, where XX is hex
         name = ''.join(map(lambda x: f"\\{x:02x}", "∆".encode()))
         self.assert_ir_line(f'!0 = !DILocalVariable(name: "a{name}")', strmod)
->>>>>>> 00320f6f
 
     def test_inline_assembly(self):
         mod = self.module()
