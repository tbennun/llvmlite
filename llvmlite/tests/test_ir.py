"""
IR Construction Tests
"""

import copy
import itertools
import pickle
import re
import textwrap
import unittest

from . import TestCase
from llvmlite import ir
from llvmlite import binding as llvm


int1 = ir.IntType(1)
int8 = ir.IntType(8)
int16 = ir.IntType(16)
int32 = ir.IntType(32)
int64 = ir.IntType(64)
hlf = ir.HalfType()
flt = ir.FloatType()
dbl = ir.DoubleType()


class TestBase(TestCase):
    """
    Utilities for IR tests.
    """

    def assertInText(self, pattern, text):
        """
        Assert *pattern* is in *text*, ignoring any whitespace differences
        (including newlines).
        """

        def escape(c):
            if not c.isalnum() and not c.isspace():
                return '\\' + c
            return c

        pattern = ''.join(map(escape, pattern))
        regex = re.sub(r'\s+', r'\\s*', pattern)
        self.assertRegex(text, regex)

    def assert_ir_line(self, line, mod):
        lines = [line.strip() for line in str(mod).splitlines()]
        self.assertIn(line, lines)

    def assert_valid_ir(self, mod):
        llvm.parse_assembly(str(mod))

    def assert_pickle_correctly(self, irobject):
        """Assert that the IR object pickles and unpickles correctly.
        The IR string is equal and that their type is equal
        """
        newobject = pickle.loads(pickle.dumps(irobject, protocol=-1))
        self.assertIs(irobject.__class__, newobject.__class__)
        self.assertEqual(str(irobject), str(newobject))
        return newobject

    def module(self):
        return ir.Module()

    def function(self, module=None, name='my_func'):
        module = module or self.module()
        fnty = ir.FunctionType(int32, (int32, int32, dbl,
                                       ir.PointerType(int32)))
        return ir.Function(module, fnty, name)

    def block(self, func=None, name=''):
        func = func or self.function()
        return func.append_basic_block(name)

    def descr(self, thing):
        buf = []
        thing.descr(buf)
        return "".join(buf)

    def _normalize_asm(self, asm):
        asm = textwrap.dedent(asm)
        # Normalize indent
        asm = asm.replace("\n    ", "\n  ")
        return asm

    def check_descr(self, descr, asm):
        expected = self._normalize_asm(asm)
        self.assertEqual(descr, expected)

    def check_block(self, block, asm):
        self.check_descr(self.descr(block), asm)

    def check_module_body(self, module, asm):
        expected = self._normalize_asm(asm)
        actual = module._stringify_body()
        self.assertEqual(actual.strip(), expected.strip())

    def check_metadata(self, module, asm):
        """
        Check module metadata against *asm*.
        """
        expected = self._normalize_asm(asm)
        actual = module._stringify_metadata()
        self.assertEqual(actual.strip(), expected.strip())

    def check_func_body(self, func, asm):
        expected = self._normalize_asm(asm)
        actual = self.descr(func)
        actual = actual.partition('{')[2].rpartition('}')[0]
        self.assertEqual(actual.strip(), expected.strip())


class TestFunction(TestBase):

    proto = """i32 @"my_func"(i32 %".1", i32 %".2", double %".3", i32* %".4")"""

    def test_declare(self):
        # A simple declaration
        func = self.function()
        asm = self.descr(func).strip()
        self.assertEqual(asm.strip(), "declare %s" % self.proto)

    def test_declare_attributes(self):
        # Now with function attributes
        func = self.function()
        func.attributes.add("optsize")
        func.attributes.add("alwaysinline")
        func.attributes.alignstack = 16
        tp_pers = ir.FunctionType(int8, (), var_arg=True)
        pers = ir.Function(self.module(), tp_pers, '__gxx_personality_v0')
        func.attributes.personality = pers
        asm = self.descr(func).strip()
        self.assertEqual(asm,
                         ("declare %s alwaysinline optsize alignstack(16) "
                          "personality i8 (...)* @\"__gxx_personality_v0\"") %
                         self.proto)
        # Check pickling
        self.assert_pickle_correctly(func)

    def test_function_attributes(self):
        # Now with parameter attributes
        func = self.function()
        func.args[0].add_attribute("zeroext")
        func.args[1].attributes.dereferenceable = 5
        func.args[1].attributes.dereferenceable_or_null = 10
        func.args[3].attributes.align = 4
        func.args[3].add_attribute("nonnull")
        func.return_value.add_attribute("noalias")
        asm = self.descr(func).strip()
        self.assertEqual(asm,
                         """declare noalias i32 @"my_func"(i32 zeroext %".1", i32 dereferenceable(5) dereferenceable_or_null(10) %".2", double %".3", i32* nonnull align 4 %".4")"""  # noqa E501
                         )
        # Check pickling
        self.assert_pickle_correctly(func)

    def test_function_metadata(self):
        # Now with function metadata
        module = self.module()
        func = self.function(module)
        func.set_metadata('dbg', module.add_metadata([]))
        asm = self.descr(func).strip()
        self.assertEqual(asm,
                         """declare i32 @"my_func"(i32 %".1", i32 %".2", double %".3", i32* %".4") !dbg !0"""  # noqa E501
                         )
        # Check pickling
        self.assert_pickle_correctly(func)

    def test_define(self):
        # A simple definition
        func = self.function()
        func.attributes.add("alwaysinline")
        block = func.append_basic_block('my_block')
        builder = ir.IRBuilder(block)
        builder.ret_void()
        asm = self.descr(func)
        self.check_descr(asm, """\
            define {proto} alwaysinline
            {{
            my_block:
                ret void
            }}
            """.format(proto=self.proto))

    def test_declare_intrinsics(self):
        module = self.module()
        pint8 = int8.as_pointer()

        powi = module.declare_intrinsic('llvm.powi', [dbl])
        memset = module.declare_intrinsic('llvm.memset', [pint8, int32])
        memcpy = module.declare_intrinsic('llvm.memcpy', [pint8, pint8, int32])
        assume = module.declare_intrinsic('llvm.assume')
        self.check_descr(self.descr(powi).strip(), """\
            declare double @"llvm.powi.f64"(double %".1", i32 %".2")""")
        self.check_descr(self.descr(memset).strip(), """\
            declare void @"llvm.memset.p0i8.i32"(i8* %".1", i8 %".2", i32 %".3", i1 %".4")""")  # noqa E501
        self.check_descr(self.descr(memcpy).strip(), """\
            declare void @"llvm.memcpy.p0i8.p0i8.i32"(i8* %".1", i8* %".2", i32 %".3", i1 %".4")""")  # noqa E501
        self.check_descr(self.descr(assume).strip(), """\
            declare void @"llvm.assume"(i1 %".1")""")

    def test_redeclare_intrinsic(self):
        module = self.module()
        powi = module.declare_intrinsic('llvm.powi', [dbl])
        powi2 = module.declare_intrinsic('llvm.powi', [dbl])
        self.assertIs(powi, powi2)

    def test_pickling(self):
        fn = self.function()
        self.assert_pickle_correctly(fn)

    def test_alwaysinline_noinline_disallowed(self):
        module = self.module()
        func = self.function(module)
        func.attributes.add('alwaysinline')

        msg = "Can't have alwaysinline and noinline"
        with self.assertRaisesRegex(ValueError, msg):
            func.attributes.add('noinline')

    def test_noinline_alwaysinline_disallowed(self):
        module = self.module()
        func = self.function(module)
        func.attributes.add('noinline')

        msg = "Can't have alwaysinline and noinline"
        with self.assertRaisesRegex(ValueError, msg):
            func.attributes.add('alwaysinline')


class TestIR(TestBase):

    def test_unnamed_metadata(self):
        # An unnamed metadata node
        mod = self.module()
        mod.add_metadata([int32(123), int8(42)])
        self.assert_ir_line("!0 = !{ i32 123, i8 42 }", mod)
        self.assert_valid_ir(mod)

    def test_unnamed_metadata_2(self):
        # Several unnamed metadata nodes
        mod = self.module()
        # First node has a literal metadata string
        m0 = mod.add_metadata([int32(123), "kernel"])
        # Second node refers to the first one
        m1 = mod.add_metadata([int64(456), m0])
        # Third node is the same as the second one
        m2 = mod.add_metadata([int64(456), m0])
        self.assertIs(m2, m1)
        # Fourth node refers to the first three
        mod.add_metadata([m0, m1, m2])
        self.assert_ir_line('!0 = !{ i32 123, !"kernel" }', mod)
        self.assert_ir_line('!1 = !{ i64 456, !0 }', mod)
        self.assert_ir_line('!2 = !{ !0, !1, !1 }', mod)

    def test_unnamed_metadata_3(self):
        # Passing nested metadata as a sequence
        mod = self.module()
        mod.add_metadata([int32(123), [int32(456)], [int32(789)], [int32(456)]])
        self.assert_ir_line('!0 = !{ i32 456 }', mod)
        self.assert_ir_line('!1 = !{ i32 789 }', mod)
        self.assert_ir_line('!2 = !{ i32 123, !0, !1, !0 }', mod)

    def test_metadata_string(self):
        # Escaping contents of a metadata string
        mod = self.module()
        mod.add_metadata(["\"\\$"])
        self.assert_ir_line('!0 = !{ !"\\22\\5c$" }', mod)

    def test_named_metadata(self):
        # Add a named metadata node and add metadata values to it
        mod = self.module()
        m0 = mod.add_metadata([int32(123)])
        m1 = mod.add_metadata([int64(456)])
        nmd = mod.add_named_metadata("foo")
        nmd.add(m0)
        nmd.add(m1)
        nmd.add(m0)
        self.assert_ir_line("!foo = !{ !0, !1, !0 }", mod)
        self.assert_valid_ir(mod)
        # Check get_named_metadata()
        self.assertIs(nmd, mod.get_named_metadata("foo"))
        with self.assertRaises(KeyError):
            mod.get_named_metadata("bar")

    def test_named_metadata_2(self):
        # Add and set named metadata through a single add_named_metadata() call
        mod = self.module()
        m0 = mod.add_metadata([int32(123)])
        mod.add_named_metadata("foo", m0)
        mod.add_named_metadata("foo", [int64(456)])
        mod.add_named_metadata("foo", ["kernel"])
        mod.add_named_metadata("bar", [])
        self.assert_ir_line("!foo = !{ !0, !1, !2 }", mod)
        self.assert_ir_line("!0 = !{ i32 123 }", mod)
        self.assert_ir_line("!1 = !{ i64 456 }", mod)
        self.assert_ir_line('!2 = !{ !"kernel" }', mod)
        self.assert_ir_line("!bar = !{ !3 }", mod)
        self.assert_ir_line('!3 = !{  }', mod)
        self.assert_valid_ir(mod)

    def test_metadata_null(self):
        # A null metadata (typed) value
        mod = self.module()
        mod.add_metadata([int32.as_pointer()(None)])
        self.assert_ir_line("!0 = !{ i32* null }", mod)
        self.assert_valid_ir(mod)
        # A null metadata (untyped) value
        mod = self.module()
        mod.add_metadata([None, int32(123)])
        self.assert_ir_line("!0 = !{ null, i32 123 }", mod)
        self.assert_valid_ir(mod)

    def test_debug_info(self):
        # Add real world-looking debug information to a module
        # (with various value types)
        mod = self.module()
        di_file = mod.add_debug_info("DIFile", {
            "filename": "foo",
            "directory": "bar",
        })
        di_func_type = mod.add_debug_info("DISubroutineType", {
            # None as `null`
            "types": mod.add_metadata([None]),
        })
        di_compileunit = mod.add_debug_info("DICompileUnit", {
            "language": ir.DIToken("DW_LANG_Python"),
            "file": di_file,
            "producer": "ARTIQ",
            "runtimeVersion": 0,
            "isOptimized": True,
        }, is_distinct=True)
        mod.add_debug_info("DISubprogram", {
            "name": "my_func",
            "file": di_file,
            "line": 11,
            "type": di_func_type,
            "isLocal": False,
            "unit": di_compileunit,
        }, is_distinct=True)

        # Check output
        strmod = str(mod)
        self.assert_ir_line('!0 = !DIFile(directory: "bar", filename: "foo")',
                            strmod)
        self.assert_ir_line('!1 = !{ null }', strmod)
        self.assert_ir_line('!2 = !DISubroutineType(types: !1)', strmod)
        # self.assert_ir_line('!4 = !{ !3 }', strmod)
        self.assert_ir_line('!3 = distinct !DICompileUnit(file: !0, '
                            'isOptimized: true, language: DW_LANG_Python, '
                            'producer: "ARTIQ", runtimeVersion: 0)',
                            strmod)
        self.assert_ir_line('!4 = distinct !DISubprogram(file: !0, isLocal: '
                            'false, line: 11, name: "my_func", type: !2, unit: '
                            '!3)',
                            strmod)
        self.assert_valid_ir(mod)

    def test_debug_info_2(self):
        # Identical debug info nodes should be merged
        mod = self.module()
        di1 = mod.add_debug_info("DIFile",
                                 {"filename": "foo",
                                  "directory": "bar",
                                  })
        di2 = mod.add_debug_info("DIFile",
                                 {"filename": "foo",
                                  "directory": "bar",
                                  })
        di3 = mod.add_debug_info("DIFile",
                                 {"filename": "bar",
                                  "directory": "foo",
                                  })
        di4 = mod.add_debug_info("DIFile",
                                 {"filename": "foo",
                                  "directory": "bar",
                                  }, is_distinct=True)
        self.assertIs(di1, di2)
        self.assertEqual(len({di1, di2, di3, di4}), 3)
        # Check output
        strmod = str(mod)
        self.assert_ir_line('!0 = !DIFile(directory: "bar", filename: "foo")',
                            strmod)
        self.assert_ir_line('!1 = !DIFile(directory: "foo", filename: "bar")',
                            strmod)
        self.assert_ir_line('!2 = distinct !DIFile(directory: "bar", filename: '
                            '"foo")', strmod)
        self.assert_valid_ir(mod)

    def test_debug_info_unicode_string(self):
        mod = self.module()
        mod.add_debug_info("DILocalVariable", {"name": "a∆"})
        # Check output
        strmod = str(mod)
        # The unicode character is utf8 encoded with \XX format, where XX is hex
        name = ''.join(map(lambda x: f"\\{x:02x}", "∆".encode()))
        self.assert_ir_line(f'!0 = !DILocalVariable(name: "a{name}")', strmod)

    def test_inline_assembly(self):
        mod = self.module()
        foo = ir.Function(mod, ir.FunctionType(ir.VoidType(), []), 'foo')
        builder = ir.IRBuilder(foo.append_basic_block(''))
        asmty = ir.FunctionType(int32, [int32])
        asm = ir.InlineAsm(asmty, "mov $1, $2", "=r,r", side_effect=True)
        builder.call(asm, [int32(123)])
        builder.ret_void()
        pat = 'call i32 asm sideeffect "mov $1, $2", "=r,r" ( i32 123 )'
        self.assertInText(pat, str(mod))
        self.assert_valid_ir(mod)

    def test_builder_asm(self):
        mod = self.module()
        foo = ir.Function(mod, ir.FunctionType(ir.VoidType(), []), 'foo')
        builder = ir.IRBuilder(foo.append_basic_block(''))
        asmty = ir.FunctionType(int32, [int32])
        builder.asm(asmty, "mov $1, $2", "=r,r", [int32(123)], side_effect=True)
        builder.ret_void()
        pat = 'call i32 asm sideeffect "mov $1, $2", "=r,r" ( i32 123 )'
        self.assertInText(pat, str(mod))
        self.assert_valid_ir(mod)

    def test_builder_load_reg(self):
        mod = self.module()
        foo = ir.Function(mod, ir.FunctionType(ir.VoidType(), []), 'foo')
        builder = ir.IRBuilder(foo.append_basic_block(''))
        builder.load_reg(ir.IntType(64), "rax")
        builder.ret_void()
        pat = 'call i64 asm "", "={rax}"'
        self.assertInText(pat, str(mod))
        self.assert_valid_ir(mod)

    def test_builder_store_reg(self):
        mod = self.module()
        foo = ir.Function(mod, ir.FunctionType(ir.VoidType(), []), 'foo')
        builder = ir.IRBuilder(foo.append_basic_block(''))
        builder.store_reg(int64(123), ir.IntType(64), "rax")
        builder.ret_void()
        pat = 'call void asm sideeffect "", "{rax}" ( i64 123 )'
        self.assertInText(pat, str(mod))
        self.assert_valid_ir(mod)


class TestGlobalValues(TestBase):

    def test_globals_access(self):
        mod = self.module()
        foo = ir.Function(mod, ir.FunctionType(ir.VoidType(), []), 'foo')
        ir.Function(mod, ir.FunctionType(ir.VoidType(), []), 'bar')
        globdouble = ir.GlobalVariable(mod, ir.DoubleType(), 'globdouble')
        self.assertEqual(mod.get_global('foo'), foo)
        self.assertEqual(mod.get_global('globdouble'), globdouble)
        with self.assertRaises(KeyError):
            mod.get_global('kkk')
        # Globals should have a useful repr()
        self.assertEqual(repr(globdouble),
                         "<ir.GlobalVariable 'globdouble' of type 'double*'>")

    def test_functions_global_values_access(self):
        """
        Accessing functions and global values through Module.functions
        and Module.global_values.
        """
        mod = self.module()
        fty = ir.FunctionType(ir.VoidType(), [])
        foo = ir.Function(mod, fty, 'foo')
        bar = ir.Function(mod, fty, 'bar')
        globdouble = ir.GlobalVariable(mod, ir.DoubleType(), 'globdouble')
        self.assertEqual(set(mod.functions), set((foo, bar)))
        self.assertEqual(set(mod.global_values), set((foo, bar, globdouble)))

    def test_global_variables_ir(self):
        """
        IR serialization of global variables.
        """
        mod = self.module()
        # the following have side effects and write to self.module()
        a = ir.GlobalVariable(mod, int8, 'a')  # noqa F841
        b = ir.GlobalVariable(mod, int8, 'b', addrspace=42)  # noqa F841
        # Initialized global variable doesn't default to "external"
        c = ir.GlobalVariable(mod, int32, 'c')
        c.initializer = int32(123)
        d = ir.GlobalVariable(mod, int32, 'd')
        d.global_constant = True
        # Non-external linkage implies default "undef" initializer
        e = ir.GlobalVariable(mod, int32, 'e')
        e.linkage = "internal"
        f = ir.GlobalVariable(mod, int32, 'f', addrspace=456)
        f.unnamed_addr = True
        g = ir.GlobalVariable(mod, int32, 'g')
        g.linkage = "internal"
        g.initializer = int32(123)
        g.align = 16
        self.check_module_body(mod, """\
            @"a" = external global i8
            @"b" = external addrspace(42) global i8
            @"c" = global i32 123
            @"d" = external constant i32
            @"e" = internal global i32 undef
            @"f" = external unnamed_addr addrspace(456) global i32
            @"g" = internal global i32 123, align 16
            """)

    def test_pickle(self):
        mod = self.module()
        self.assert_pickle_correctly(mod)


class TestBlock(TestBase):

    def test_attributes(self):
        func = self.function()
        block = ir.Block(parent=func, name='start')
        self.assertIs(block.parent, func)
        self.assertFalse(block.is_terminated)

    def test_descr(self):
        block = self.block(name='my_block')
        self.assertEqual(self.descr(block), "my_block:\n")
        block.instructions.extend(['a', 'b'])
        self.assertEqual(self.descr(block), "my_block:\n  a\n  b\n")

    def test_replace(self):
        block = self.block(name='my_block')
        builder = ir.IRBuilder(block)
        a, b = builder.function.args[:2]
        c = builder.add(a, b, 'c')
        d = builder.sub(a, b, 'd')
        builder.mul(d, b, 'e')
        f = ir.Instruction(block, a.type, 'sdiv', (c, b), 'f')
        self.check_block(block, """\
            my_block:
                %"c" = add i32 %".1", %".2"
                %"d" = sub i32 %".1", %".2"
                %"e" = mul i32 %"d", %".2"
            """)
        block.replace(d, f)
        self.check_block(block, """\
            my_block:
                %"c" = add i32 %".1", %".2"
                %"f" = sdiv i32 %"c", %".2"
                %"e" = mul i32 %"f", %".2"
            """)

    def test_repr(self):
        """
        Blocks should have a useful repr()
        """
        func = self.function()
        block = ir.Block(parent=func, name='start')
        self.assertEqual(repr(block), "<ir.Block 'start' of type 'label'>")


class TestBuildInstructions(TestBase):
    """
    Test IR generation of LLVM instructions through the IRBuilder class.
    """

    maxDiff = 4000

    def test_simple(self):
        block = self.block(name='my_block')
        builder = ir.IRBuilder(block)
        a, b = builder.function.args[:2]
        inst = builder.add(a, b, 'res')
        self.check_block(block, """\
            my_block:
                %"res" = add i32 %".1", %".2"
            """)
        # Instructions should have a useful repr()
        self.assertEqual(repr(inst),
                         "<ir.Instruction 'res' of type 'i32', opname 'add', "
                         "operands (<ir.Argument '.1' of type i32>, "
                         "<ir.Argument '.2' of type i32>)>")

    def test_binops(self):
        block = self.block(name='my_block')
        builder = ir.IRBuilder(block)
        a, b, ff = builder.function.args[:3]
        builder.add(a, b, 'c')
        builder.fadd(a, b, 'd')
        builder.sub(a, b, 'e')
        builder.fsub(a, b, 'f')
        builder.mul(a, b, 'g')
        builder.fmul(a, b, 'h')
        builder.udiv(a, b, 'i')
        builder.sdiv(a, b, 'j')
        builder.fdiv(a, b, 'k')
        builder.urem(a, b, 'l')
        builder.srem(a, b, 'm')
        builder.frem(a, b, 'n')
        builder.or_(a, b, 'o')
        builder.and_(a, b, 'p')
        builder.xor(a, b, 'q')
        builder.shl(a, b, 'r')
        builder.ashr(a, b, 's')
        builder.lshr(a, b, 't')
        with self.assertRaises(ValueError) as cm:
            builder.add(a, ff)
        self.assertEqual(str(cm.exception),
                         "Operands must be the same type, got (i32, double)")
        self.assertFalse(block.is_terminated)
        self.check_block(block, """\
            my_block:
                %"c" = add i32 %".1", %".2"
                %"d" = fadd i32 %".1", %".2"
                %"e" = sub i32 %".1", %".2"
                %"f" = fsub i32 %".1", %".2"
                %"g" = mul i32 %".1", %".2"
                %"h" = fmul i32 %".1", %".2"
                %"i" = udiv i32 %".1", %".2"
                %"j" = sdiv i32 %".1", %".2"
                %"k" = fdiv i32 %".1", %".2"
                %"l" = urem i32 %".1", %".2"
                %"m" = srem i32 %".1", %".2"
                %"n" = frem i32 %".1", %".2"
                %"o" = or i32 %".1", %".2"
                %"p" = and i32 %".1", %".2"
                %"q" = xor i32 %".1", %".2"
                %"r" = shl i32 %".1", %".2"
                %"s" = ashr i32 %".1", %".2"
                %"t" = lshr i32 %".1", %".2"
            """)

    def test_binop_flags(self):
        block = self.block(name='my_block')
        builder = ir.IRBuilder(block)
        a, b = builder.function.args[:2]
        # As tuple
        builder.add(a, b, 'c', flags=('nuw',))
        # and as list
        builder.sub(a, b, 'd', flags=['nuw', 'nsw'])
        self.check_block(block, """\
            my_block:
                %"c" = add nuw i32 %".1", %".2"
                %"d" = sub nuw nsw i32 %".1", %".2"
            """)

    def test_binop_fastmath_flags(self):
        block = self.block(name='my_block')
        builder = ir.IRBuilder(block)
        a, b = builder.function.args[:2]
        # As tuple
        builder.fadd(a, b, 'c', flags=('fast',))
        # and as list
        builder.fsub(a, b, 'd', flags=['ninf', 'nsz'])
        self.check_block(block, """\
            my_block:
                %"c" = fadd fast i32 %".1", %".2"
                %"d" = fsub ninf nsz i32 %".1", %".2"
            """)

    def test_binops_with_overflow(self):
        block = self.block(name='my_block')
        builder = ir.IRBuilder(block)
        a, b = builder.function.args[:2]
        builder.sadd_with_overflow(a, b, 'c')
        builder.smul_with_overflow(a, b, 'd')
        builder.ssub_with_overflow(a, b, 'e')
        builder.uadd_with_overflow(a, b, 'f')
        builder.umul_with_overflow(a, b, 'g')
        builder.usub_with_overflow(a, b, 'h')
        self.check_block(block, """\
my_block:
    %"c" = call {i32, i1} @"llvm.sadd.with.overflow.i32"(i32 %".1", i32 %".2")
    %"d" = call {i32, i1} @"llvm.smul.with.overflow.i32"(i32 %".1", i32 %".2")
    %"e" = call {i32, i1} @"llvm.ssub.with.overflow.i32"(i32 %".1", i32 %".2")
    %"f" = call {i32, i1} @"llvm.uadd.with.overflow.i32"(i32 %".1", i32 %".2")
    %"g" = call {i32, i1} @"llvm.umul.with.overflow.i32"(i32 %".1", i32 %".2")
    %"h" = call {i32, i1} @"llvm.usub.with.overflow.i32"(i32 %".1", i32 %".2")
            """)

    def test_unary_ops(self):
        block = self.block(name='my_block')
        builder = ir.IRBuilder(block)
        a, b, c = builder.function.args[:3]
        builder.neg(a, 'd')
        builder.not_(b, 'e')
        builder.fneg(c, 'f')
        self.assertFalse(block.is_terminated)
        self.check_block(block, """\
            my_block:
                %"d" = sub i32 0, %".1"
                %"e" = xor i32 %".2", -1
                %"f" = fneg double %".3"
            """)

    def test_replace_operand(self):
        block = self.block(name='my_block')
        builder = ir.IRBuilder(block)
        a, b = builder.function.args[:2]
        undef1 = ir.Constant(ir.IntType(32), ir.Undefined)
        undef2 = ir.Constant(ir.IntType(32), ir.Undefined)
        c = builder.add(undef1, undef2, 'c')
        self.check_block(block, """\
            my_block:
                %"c" = add i32 undef, undef
            """)
        c.replace_usage(undef1, a)
        c.replace_usage(undef2, b)
        self.check_block(block, """\
            my_block:
                %"c" = add i32 %".1", %".2"
            """)

    def test_integer_comparisons(self):
        block = self.block(name='my_block')
        builder = ir.IRBuilder(block)
        a, b = builder.function.args[:2]
        builder.icmp_unsigned('==', a, b, 'c')
        builder.icmp_unsigned('!=', a, b, 'd')
        builder.icmp_unsigned('<', a, b, 'e')
        builder.icmp_unsigned('<=', a, b, 'f')
        builder.icmp_unsigned('>', a, b, 'g')
        builder.icmp_unsigned('>=', a, b, 'h')
        builder.icmp_signed('==', a, b, 'i')
        builder.icmp_signed('!=', a, b, 'j')
        builder.icmp_signed('<', a, b, 'k')
        builder.icmp_signed('<=', a, b, 'l')
        builder.icmp_signed('>', a, b, 'm')
        builder.icmp_signed('>=', a, b, 'n')
        with self.assertRaises(ValueError):
            builder.icmp_signed('uno', a, b, 'zz')
        with self.assertRaises(ValueError):
            builder.icmp_signed('foo', a, b, 'zz')
        self.assertFalse(block.is_terminated)
        self.check_block(block, """\
            my_block:
                %"c" = icmp eq i32 %".1", %".2"
                %"d" = icmp ne i32 %".1", %".2"
                %"e" = icmp ult i32 %".1", %".2"
                %"f" = icmp ule i32 %".1", %".2"
                %"g" = icmp ugt i32 %".1", %".2"
                %"h" = icmp uge i32 %".1", %".2"
                %"i" = icmp eq i32 %".1", %".2"
                %"j" = icmp ne i32 %".1", %".2"
                %"k" = icmp slt i32 %".1", %".2"
                %"l" = icmp sle i32 %".1", %".2"
                %"m" = icmp sgt i32 %".1", %".2"
                %"n" = icmp sge i32 %".1", %".2"
            """)

    def test_float_comparisons(self):
        block = self.block(name='my_block')
        builder = ir.IRBuilder(block)
        a, b = builder.function.args[:2]
        builder.fcmp_ordered('==', a, b, 'c')
        builder.fcmp_ordered('!=', a, b, 'd')
        builder.fcmp_ordered('<', a, b, 'e')
        builder.fcmp_ordered('<=', a, b, 'f')
        builder.fcmp_ordered('>', a, b, 'g')
        builder.fcmp_ordered('>=', a, b, 'h')
        builder.fcmp_unordered('==', a, b, 'i')
        builder.fcmp_unordered('!=', a, b, 'j')
        builder.fcmp_unordered('<', a, b, 'k')
        builder.fcmp_unordered('<=', a, b, 'l')
        builder.fcmp_unordered('>', a, b, 'm')
        builder.fcmp_unordered('>=', a, b, 'n')
        # fcmp_ordered and fcmp_unordered are the same for these cases
        builder.fcmp_ordered('ord', a, b, 'u')
        builder.fcmp_ordered('uno', a, b, 'v')
        builder.fcmp_unordered('ord', a, b, 'w')
        builder.fcmp_unordered('uno', a, b, 'x')
        builder.fcmp_unordered('olt', a, b, 'y',
                               flags=['nnan', 'ninf', 'nsz', 'arcp', 'fast'])
        self.assertFalse(block.is_terminated)
        self.check_block(block, """\
            my_block:
                %"c" = fcmp oeq i32 %".1", %".2"
                %"d" = fcmp one i32 %".1", %".2"
                %"e" = fcmp olt i32 %".1", %".2"
                %"f" = fcmp ole i32 %".1", %".2"
                %"g" = fcmp ogt i32 %".1", %".2"
                %"h" = fcmp oge i32 %".1", %".2"
                %"i" = fcmp ueq i32 %".1", %".2"
                %"j" = fcmp une i32 %".1", %".2"
                %"k" = fcmp ult i32 %".1", %".2"
                %"l" = fcmp ule i32 %".1", %".2"
                %"m" = fcmp ugt i32 %".1", %".2"
                %"n" = fcmp uge i32 %".1", %".2"
                %"u" = fcmp ord i32 %".1", %".2"
                %"v" = fcmp uno i32 %".1", %".2"
                %"w" = fcmp ord i32 %".1", %".2"
                %"x" = fcmp uno i32 %".1", %".2"
                %"y" = fcmp nnan ninf nsz arcp fast olt i32 %".1", %".2"
            """)

    def test_misc_ops(self):
        block = self.block(name='my_block')
        t = ir.Constant(int1, True)
        builder = ir.IRBuilder(block)
        a, b = builder.function.args[:2]
        builder.select(t, a, b, 'c')
        self.assertFalse(block.is_terminated)
        builder.unreachable()
        self.assertTrue(block.is_terminated)
        self.check_block(block, """\
            my_block:
                %"c" = select i1 true, i32 %".1", i32 %".2"
                unreachable
            """)

    def test_phi(self):
        block = self.block(name='my_block')
        builder = ir.IRBuilder(block)
        a, b = builder.function.args[:2]
        bb2 = builder.function.append_basic_block('b2')
        bb3 = builder.function.append_basic_block('b3')
        phi = builder.phi(int32, 'my_phi')
        phi.add_incoming(a, bb2)
        phi.add_incoming(b, bb3)
        self.assertFalse(block.is_terminated)
        self.check_block(block, """\
            my_block:
                %"my_phi" = phi i32 [%".1", %"b2"], [%".2", %"b3"]
            """)

    def test_mem_ops(self):
        block = self.block(name='my_block')
        builder = ir.IRBuilder(block)
        a, b, z = builder.function.args[:3]
        c = builder.alloca(int32, name='c')
        d = builder.alloca(int32, size=42, name='d')  # noqa F841
        e = builder.alloca(dbl, size=a, name='e')
        e.align = 8
        self.assertEqual(e.type, ir.PointerType(dbl))
        ee = builder.store(z, e)
        self.assertEqual(ee.type, ir.VoidType())
        f = builder.store(b, c)
        self.assertEqual(f.type, ir.VoidType())
        g = builder.load(c, 'g')
        self.assertEqual(g.type, int32)
        # With alignment
        h = builder.store(b, c, align=1)
        self.assertEqual(h.type, ir.VoidType())
        i = builder.load(c, 'i', align=1)
        self.assertEqual(i.type, int32)
        # Atomics
        j = builder.store_atomic(b, c, ordering="seq_cst", align=4)
        self.assertEqual(j.type, ir.VoidType())
        k = builder.load_atomic(c, ordering="seq_cst", align=4, name='k')
        self.assertEqual(k.type, int32)
        # Not pointer types
        with self.assertRaises(TypeError):
            builder.store(b, a)
        with self.assertRaises(TypeError):
            builder.load(b)
        # Mismatching pointer type
        with self.assertRaises(TypeError) as cm:
            builder.store(b, e)
        self.assertEqual(str(cm.exception),
                         "cannot store i32 to double*: mismatching types")
        self.check_block(block, """\
            my_block:
                %"c" = alloca i32
                %"d" = alloca i32, i32 42
                %"e" = alloca double, i32 %".1", align 8
                store double %".3", double* %"e"
                store i32 %".2", i32* %"c"
                %"g" = load i32, i32* %"c"
                store i32 %".2", i32* %"c", align 1
                %"i" = load i32, i32* %"c", align 1
                store atomic i32 %".2", i32* %"c" seq_cst, align 4
                %"k" = load atomic i32, i32* %"c" seq_cst, align 4
            """)

    def test_gep(self):
        block = self.block(name='my_block')
        builder = ir.IRBuilder(block)
        a, b = builder.function.args[:2]
        c = builder.alloca(ir.PointerType(int32), name='c')
        d = builder.gep(c, [ir.Constant(int32, 5), a], name='d')
        self.assertEqual(d.type, ir.PointerType(int32))
        self.check_block(block, """\
            my_block:
                %"c" = alloca i32*
                %"d" = getelementptr i32*, i32** %"c", i32 5, i32 %".1"
            """)
        # XXX test with more complex types

    def test_gep_castinstr(self):
        # similar to:
        # numba::runtime::nrtdynmod.py_define_nrt_meminfo_data()
        block = self.block(name='my_block')
        builder = ir.IRBuilder(block)
        a, b = builder.function.args[:2]
        int8ptr = int8.as_pointer()
        ls = ir.LiteralStructType([int64, int8ptr, int8ptr, int8ptr, int64])
        d = builder.bitcast(a, ls.as_pointer(), name='d')
        e = builder.gep(d, [ir.Constant(int32, x) for x in [0, 3]], name='e')
        self.assertEqual(e.type, ir.PointerType(int8ptr))
        self.check_block(block, """\
            my_block:
                %"d" = bitcast i32 %".1" to {i64, i8*, i8*, i8*, i64}*
                %"e" = getelementptr {i64, i8*, i8*, i8*, i64}, {i64, i8*, i8*, i8*, i64}* %"d", i32 0, i32 3
            """)  # noqa E501

    def test_gep_castinstr_addrspace(self):
        # similar to:
        # numba::runtime::nrtdynmod.py_define_nrt_meminfo_data()
        block = self.block(name='my_block')
        builder = ir.IRBuilder(block)
        a, b = builder.function.args[:2]
        addrspace = 4
        int8ptr = int8.as_pointer()
        ls = ir.LiteralStructType([int64, int8ptr, int8ptr, int8ptr, int64])
        d = builder.bitcast(a, ls.as_pointer(addrspace=addrspace), name='d')
        e = builder.gep(d, [ir.Constant(int32, x) for x in [0, 3]], name='e')
        self.assertEqual(e.type.addrspace, addrspace)
        self.assertEqual(e.type, ir.PointerType(int8ptr, addrspace=addrspace))
        self.check_block(block, """\
            my_block:
                %"d" = bitcast i32 %".1" to {i64, i8*, i8*, i8*, i64} addrspace(4)*
                %"e" = getelementptr {i64, i8*, i8*, i8*, i64}, {i64, i8*, i8*, i8*, i64} addrspace(4)* %"d", i32 0, i32 3
            """)  # noqa E501

    def test_gep_addrspace(self):
        block = self.block(name='my_block')
        builder = ir.IRBuilder(block)
        a, b = builder.function.args[:2]
        addrspace = 4
        c = builder.alloca(ir.PointerType(int32, addrspace=addrspace), name='c')
        self.assertEqual(str(c.type), 'i32 addrspace(4)**')
        self.assertEqual(c.type.pointee.addrspace, addrspace)
        d = builder.gep(c, [ir.Constant(int32, 5), a], name='d')
        self.assertEqual(d.type.addrspace, addrspace)
        e = builder.gep(d, [ir.Constant(int32, 10)], name='e')
        self.assertEqual(e.type.addrspace, addrspace)
        self.check_block(block, """\
            my_block:
                %"c" = alloca i32 addrspace(4)*
                %"d" = getelementptr i32 addrspace(4)*, i32 addrspace(4)** %"c", i32 5, i32 %".1"
                %"e" = getelementptr i32, i32 addrspace(4)* %"d", i32 10
            """)  # noqa E501

    def test_extract_insert_value(self):
        block = self.block(name='my_block')
        builder = ir.IRBuilder(block)
        a, b = builder.function.args[:2]
        tp_inner = ir.LiteralStructType([int32, int1])
        tp_outer = ir.LiteralStructType([int8, tp_inner])
        c_inner = ir.Constant(tp_inner, (ir.Constant(int32, 4),
                                         ir.Constant(int1, True)))
        # Flat structure
        c = builder.extract_value(c_inner, 0, name='c')  # noqa F841
        d = builder.insert_value(c_inner, a, 0, name='d')  # noqa F841
        e = builder.insert_value(d, ir.Constant(int1, False), 1, name='e')  # noqa F841 E501
        self.assertEqual(d.type, tp_inner)
        self.assertEqual(e.type, tp_inner)
        # Nested structure
        p_outer = builder.alloca(tp_outer, name='ptr')
        j = builder.load(p_outer, name='j')
        k = builder.extract_value(j, 0, name='k')
        l = builder.extract_value(j, 1, name='l')
        m = builder.extract_value(j, (1, 0), name='m')
        n = builder.extract_value(j, (1, 1), name='n')
        o = builder.insert_value(j, l, 1, name='o')
        p = builder.insert_value(j, a, (1, 0), name='p')
        self.assertEqual(k.type, int8)
        self.assertEqual(l.type, tp_inner)
        self.assertEqual(m.type, int32)
        self.assertEqual(n.type, int1)
        self.assertEqual(o.type, tp_outer)
        self.assertEqual(p.type, tp_outer)

        with self.assertRaises(TypeError):
            # Not an aggregate
            builder.extract_value(p_outer, 0)
        with self.assertRaises(TypeError):
            # Indexing too deep
            builder.extract_value(c_inner, (0, 0))
        with self.assertRaises(TypeError):
            # Index out of structure bounds
            builder.extract_value(c_inner, 5)
        with self.assertRaises(TypeError):
            # Not an aggregate
            builder.insert_value(a, b, 0)
        with self.assertRaises(TypeError):
            # Replacement value has the wrong type
            builder.insert_value(c_inner, a, 1)

        self.check_block(block, """\
            my_block:
                %"c" = extractvalue {i32, i1} {i32 4, i1 true}, 0
                %"d" = insertvalue {i32, i1} {i32 4, i1 true}, i32 %".1", 0
                %"e" = insertvalue {i32, i1} %"d", i1 false, 1
                %"ptr" = alloca {i8, {i32, i1}}
                %"j" = load {i8, {i32, i1}}, {i8, {i32, i1}}* %"ptr"
                %"k" = extractvalue {i8, {i32, i1}} %"j", 0
                %"l" = extractvalue {i8, {i32, i1}} %"j", 1
                %"m" = extractvalue {i8, {i32, i1}} %"j", 1, 0
                %"n" = extractvalue {i8, {i32, i1}} %"j", 1, 1
                %"o" = insertvalue {i8, {i32, i1}} %"j", {i32, i1} %"l", 1
                %"p" = insertvalue {i8, {i32, i1}} %"j", i32 %".1", 1, 0
            """)

    def test_cast_ops(self):
        block = self.block(name='my_block')
        builder = ir.IRBuilder(block)
        a, b, fa, ptr = builder.function.args[:4]
        c = builder.trunc(a, int8, name='c')
        d = builder.zext(c, int32, name='d')  # noqa F841
        e = builder.sext(c, int32, name='e')  # noqa F841
        fb = builder.fptrunc(fa, flt, 'fb')
        fc = builder.fpext(fb, dbl, 'fc')  # noqa F841
        g = builder.fptoui(fa, int32, 'g')
        h = builder.fptosi(fa, int8, 'h')
        fd = builder.uitofp(g, flt, 'fd')  # noqa F841
        fe = builder.sitofp(h, dbl, 'fe')  # noqa F841
        i = builder.ptrtoint(ptr, int32, 'i')
        j = builder.inttoptr(i, ir.PointerType(int8), 'j')  # noqa F841
        k = builder.bitcast(a, flt, "k")  # noqa F841
        self.assertFalse(block.is_terminated)
        self.check_block(block, """\
            my_block:
                %"c" = trunc i32 %".1" to i8
                %"d" = zext i8 %"c" to i32
                %"e" = sext i8 %"c" to i32
                %"fb" = fptrunc double %".3" to float
                %"fc" = fpext float %"fb" to double
                %"g" = fptoui double %".3" to i32
                %"h" = fptosi double %".3" to i8
                %"fd" = uitofp i32 %"g" to float
                %"fe" = sitofp i8 %"h" to double
                %"i" = ptrtoint i32* %".4" to i32
                %"j" = inttoptr i32 %"i" to i8*
                %"k" = bitcast i32 %".1" to float
            """)

    def test_atomicrmw(self):
        block = self.block(name='my_block')
        builder = ir.IRBuilder(block)
        a, b = builder.function.args[:2]
        c = builder.alloca(int32, name='c')
        d = builder.atomic_rmw('add', c, a, 'monotonic', 'd')
        self.assertEqual(d.type, int32)
        self.check_block(block, """\
            my_block:
                %"c" = alloca i32
                %"d" = atomicrmw add i32* %"c", i32 %".1" monotonic
            """)

    def test_branch(self):
        block = self.block(name='my_block')
        builder = ir.IRBuilder(block)
        bb_target = builder.function.append_basic_block(name='target')
        builder.branch(bb_target)
        self.assertTrue(block.is_terminated)
        self.check_block(block, """\
            my_block:
                br label %"target"
            """)

    def test_cbranch(self):
        block = self.block(name='my_block')
        builder = ir.IRBuilder(block)
        bb_true = builder.function.append_basic_block(name='b_true')
        bb_false = builder.function.append_basic_block(name='b_false')
        builder.cbranch(ir.Constant(int1, False), bb_true, bb_false)
        self.assertTrue(block.is_terminated)
        self.check_block(block, """\
            my_block:
                br i1 false, label %"b_true", label %"b_false"
            """)

    def test_cbranch_weights(self):
        block = self.block(name='my_block')
        builder = ir.IRBuilder(block)
        bb_true = builder.function.append_basic_block(name='b_true')
        bb_false = builder.function.append_basic_block(name='b_false')
        br = builder.cbranch(ir.Constant(int1, False), bb_true, bb_false)
        br.set_weights([5, 42])
        self.assertTrue(block.is_terminated)
        self.check_block(block, """\
            my_block:
                br i1 false, label %"b_true", label %"b_false", !prof !0
            """)
        self.check_metadata(builder.module, """\
            !0 = !{ !"branch_weights", i32 5, i32 42 }
            """)

    def test_branch_indirect(self):
        block = self.block(name='my_block')
        builder = ir.IRBuilder(block)
        bb_1 = builder.function.append_basic_block(name='b_1')
        bb_2 = builder.function.append_basic_block(name='b_2')
        indirectbr = builder.branch_indirect(
            ir.BlockAddress(builder.function, bb_1))
        indirectbr.add_destination(bb_1)
        indirectbr.add_destination(bb_2)
        self.assertTrue(block.is_terminated)
        self.check_block(block, """\
            my_block:
                indirectbr i8* blockaddress(@"my_func", %"b_1"), [label %"b_1", label %"b_2"]
            """)  # noqa E501

    def test_returns(self):
        def check(block, expected_ir):
            self.assertTrue(block.is_terminated)
            self.check_block(block, expected_ir)

        block = self.block(name='my_block')
        builder = ir.IRBuilder(block)
        builder.ret_void()
        check(block, """\
            my_block:
                ret void
            """)

        block = self.block(name='other_block')
        builder = ir.IRBuilder(block)
        builder.ret(int32(5))
        check(block, """\
            other_block:
                ret i32 5
            """)

        # With metadata
        block = self.block(name='my_block')
        builder = ir.IRBuilder(block)
        inst = builder.ret_void()
        inst.set_metadata("dbg", block.module.add_metadata(()))
        check(block, """\
            my_block:
                ret void, !dbg !0
            """)

        block = self.block(name='my_block')
        builder = ir.IRBuilder(block)
        inst = builder.ret(int32(6))
        inst.set_metadata("dbg", block.module.add_metadata(()))
        check(block, """\
            my_block:
                ret i32 6, !dbg !0
            """)

    def test_switch(self):
        block = self.block(name='my_block')
        builder = ir.IRBuilder(block)
        a, b = builder.function.args[:2]
        bb_onzero = builder.function.append_basic_block(name='onzero')
        bb_onone = builder.function.append_basic_block(name='onone')
        bb_ontwo = builder.function.append_basic_block(name='ontwo')
        bb_else = builder.function.append_basic_block(name='otherwise')
        sw = builder.switch(a, bb_else)
        sw.add_case(ir.Constant(int32, 0), bb_onzero)
        sw.add_case(ir.Constant(int32, 1), bb_onone)
        # A plain Python value gets converted into the right IR constant
        sw.add_case(2, bb_ontwo)
        self.assertTrue(block.is_terminated)
        self.check_block(block, """\
            my_block:
                switch i32 %".1", label %"otherwise" [i32 0, label %"onzero" i32 1, label %"onone" i32 2, label %"ontwo"]
            """)  # noqa E501

    def test_call(self):
        block = self.block(name='my_block')
        builder = ir.IRBuilder(block)
        a, b = builder.function.args[:2]
        tp_f = ir.FunctionType(flt, (int32, int32))
        tp_g = ir.FunctionType(dbl, (int32,), var_arg=True)
        tp_h = ir.FunctionType(hlf, (int32, int32))
        f = ir.Function(builder.function.module, tp_f, 'f')
        g = ir.Function(builder.function.module, tp_g, 'g')
        h = ir.Function(builder.function.module, tp_h, 'h')
        builder.call(f, (a, b), 'res_f')
        builder.call(g, (b, a), 'res_g')
        builder.call(h, (a, b), 'res_h')
        builder.call(f, (a, b), 'res_f_fast', cconv='fastcc')
        res_f_readonly = builder.call(f, (a, b), 'res_f_readonly')
        res_f_readonly.attributes.add('readonly')
        builder.call(f, (a, b), 'res_fast', fastmath='fast')
        builder.call(f, (a, b), 'res_nnan_ninf', fastmath=('nnan', 'ninf'))
        builder.call(f, (a, b), 'res_noinline', attrs='noinline')
        builder.call(f, (a, b), 'res_alwaysinline', attrs='alwaysinline')
        builder.call(f, (a, b), 'res_noinline_ro', attrs=('noinline',
                                                          'readonly'))
        self.check_block(block, """\
        my_block:
            %"res_f" = call float @"f"(i32 %".1", i32 %".2")
            %"res_g" = call double (i32, ...) @"g"(i32 %".2", i32 %".1")
            %"res_h" = call half @"h"(i32 %".1", i32 %".2")
            %"res_f_fast" = call fastcc float @"f"(i32 %".1", i32 %".2")
            %"res_f_readonly" = call float @"f"(i32 %".1", i32 %".2") readonly
            %"res_fast" = call fast float @"f"(i32 %".1", i32 %".2")
            %"res_nnan_ninf" = call ninf nnan float @"f"(i32 %".1", i32 %".2")
            %"res_noinline" = call float @"f"(i32 %".1", i32 %".2") noinline
            %"res_alwaysinline" = call float @"f"(i32 %".1", i32 %".2") alwaysinline
            %"res_noinline_ro" = call float @"f"(i32 %".1", i32 %".2") noinline readonly
        """) # noqa E501

    def test_call_metadata(self):
        """
        Function calls with metadata arguments.
        """
        block = self.block(name='my_block')
        builder = ir.IRBuilder(block)
        dbg_declare_ty = ir.FunctionType(ir.VoidType(), [ir.MetaDataType()] * 3)
        dbg_declare = ir.Function(
            builder.module,
            dbg_declare_ty,
            'llvm.dbg.declare')
        a = builder.alloca(int32, name="a")
        b = builder.module.add_metadata(())
        builder.call(dbg_declare, (a, b, b))
        self.check_block(block, """\
            my_block:
                %"a" = alloca i32
                call void @"llvm.dbg.declare"(metadata i32* %"a", metadata !0, metadata !0)
            """)  # noqa E501

    def test_call_attributes(self):
        block = self.block(name='my_block')
        builder = ir.IRBuilder(block)
        fun_ty = ir.FunctionType(
            ir.VoidType(), (int32.as_pointer(), int32, int32.as_pointer()))
        fun = ir.Function(builder.function.module, fun_ty, 'fun')
        fun.args[0].add_attribute('sret')
        retval = builder.alloca(int32, name='retval')
        other = builder.alloca(int32, name='other')
        builder.call(
            fun,
            (retval, ir.Constant(int32, 42), other),
            arg_attrs={
                0: ('sret', 'noalias'),
                2: 'noalias'
            }
        )
        self.check_block(block, """\
        my_block:
            %"retval" = alloca i32
            %"other" = alloca i32
            call void @"fun"(i32* noalias sret %"retval", i32 42, i32* noalias %"other")
        """)  # noqa E501

    def test_invalid_call_attributes(self):
        block = self.block()
        builder = ir.IRBuilder(block)
        fun_ty = ir.FunctionType(ir.VoidType(), ())
        fun = ir.Function(builder.function.module, fun_ty, 'fun')
        with self.assertRaises(ValueError):
            # The function has no arguments, so this should fail.
            builder.call(fun, (), arg_attrs={0: 'sret'})

    def test_invoke(self):
        block = self.block(name='my_block')
        builder = ir.IRBuilder(block)
        a, b = builder.function.args[:2]
        tp_f = ir.FunctionType(flt, (int32, int32))
        f = ir.Function(builder.function.module, tp_f, 'f')
        bb_normal = builder.function.append_basic_block(name='normal')
        bb_unwind = builder.function.append_basic_block(name='unwind')
        builder.invoke(f, (a, b), bb_normal, bb_unwind, 'res_f')
        self.check_block(block, """\
            my_block:
                %"res_f" = invoke float @"f"(i32 %".1", i32 %".2")
                    to label %"normal" unwind label %"unwind"
            """)

    def test_invoke_attributes(self):
        block = self.block(name='my_block')
        builder = ir.IRBuilder(block)
        fun_ty = ir.FunctionType(
            ir.VoidType(), (int32.as_pointer(), int32, int32.as_pointer()))
        fun = ir.Function(builder.function.module, fun_ty, 'fun')
        fun.calling_convention = "fastcc"
        fun.args[0].add_attribute('sret')
        retval = builder.alloca(int32, name='retval')
        other = builder.alloca(int32, name='other')
        bb_normal = builder.function.append_basic_block(name='normal')
        bb_unwind = builder.function.append_basic_block(name='unwind')
        builder.invoke(
            fun,
            (retval, ir.Constant(int32, 42), other),
            bb_normal,
            bb_unwind,
            cconv='fastcc',
            fastmath='fast',
            attrs='noinline',
            arg_attrs={
                0: ('sret', 'noalias'),
                2: 'noalias'
            }
        )
        self.check_block(block, """\
        my_block:
            %"retval" = alloca i32
            %"other" = alloca i32
            invoke fast fastcc void @"fun"(i32* noalias sret %"retval", i32 42, i32* noalias %"other") noinline
                to label %"normal" unwind label %"unwind"
        """)  # noqa E501

    def test_landingpad(self):
        block = self.block(name='my_block')
        builder = ir.IRBuilder(block)
        lp = builder.landingpad(ir.LiteralStructType([int32,
                                                      int8.as_pointer()]), 'lp')
        int_typeinfo = ir.GlobalVariable(builder.function.module,
                                         int8.as_pointer(), "_ZTIi")
        int_typeinfo.global_constant = True
        lp.add_clause(ir.CatchClause(int_typeinfo))
        lp.add_clause(ir.FilterClause(ir.Constant(ir.ArrayType(
            int_typeinfo.type, 1), [int_typeinfo])))
        builder.resume(lp)
        self.check_block(block, """\
            my_block:
                %"lp" = landingpad {i32, i8*}
                    catch i8** @"_ZTIi"
                    filter [1 x i8**] [i8** @"_ZTIi"]
                resume {i32, i8*} %"lp"
            """)

    def test_assume(self):
        block = self.block(name='my_block')
        builder = ir.IRBuilder(block)
        a, b = builder.function.args[:2]
        c = builder.icmp_signed('>', a, b, name='c')
        builder.assume(c)
        self.check_block(block, """\
            my_block:
                %"c" = icmp sgt i32 %".1", %".2"
                call void @"llvm.assume"(i1 %"c")
            """)

    def test_vector_ops(self):
        block = self.block(name='insert_block')
        builder = ir.IRBuilder(block)
        a, b = builder.function.args[:2]
        a.name = 'a'
        b.name = 'b'

        vecty = ir.VectorType(a.type, 2)
        vec = ir.Constant(vecty, ir.Undefined)
        idxty = ir.IntType(32)
        vec = builder.insert_element(vec, a, idxty(0), name='vec1')
        vec = builder.insert_element(vec, b, idxty(1), name='vec2')

        self.check_block(block, """\
insert_block:
    %"vec1" = insertelement <2 x i32> <i32 undef, i32 undef>, i32 %"a", i32 0
    %"vec2" = insertelement <2 x i32> %"vec1", i32 %"b", i32 1
            """)

        block = builder.append_basic_block("shuffle_block")
        builder.branch(block)
        builder.position_at_end(block)

        mask = ir.Constant(vecty, [1, 0])
        builder.shuffle_vector(vec, vec, mask, name='shuf')

        self.check_block(block, """\
            shuffle_block:
                %"shuf" = shufflevector <2 x i32> %"vec2", <2 x i32> %"vec2", <2 x i32> <i32 1, i32 0>
            """)  # noqa E501

        block = builder.append_basic_block("add_block")
        builder.branch(block)
        builder.position_at_end(block)

        builder.add(vec, vec, name='sum')

        self.check_block(block, """\
            add_block:
                %"sum" = add <2 x i32> %"vec2", %"vec2"
            """)

        block = builder.append_basic_block("extract_block")
        builder.branch(block)
        builder.position_at_end(block)

        c = builder.extract_element(vec, idxty(0), name='ex1')
        d = builder.extract_element(vec, idxty(1), name='ex2')

        self.check_block(block, """\
            extract_block:
              %"ex1" = extractelement <2 x i32> %"vec2", i32 0
              %"ex2" = extractelement <2 x i32> %"vec2", i32 1
            """)

        builder.ret(builder.add(c, d))
        self.assert_valid_ir(builder.module)

    def test_bitreverse(self):
        block = self.block(name='my_block')
        builder = ir.IRBuilder(block)
        a = ir.Constant(int64, 5)
        c = builder.bitreverse(a, name='c')
        builder.ret(c)
        self.check_block(block, """\
            my_block:
                %"c" = call i64 @"llvm.bitreverse.i64"(i64 5)
                ret i64 %"c"
            """)

    def test_bitreverse_wrongtype(self):
        block = self.block(name='my_block')
        builder = ir.IRBuilder(block)
        a = ir.Constant(flt, 5)

        with self.assertRaises(TypeError) as raises:
            builder.bitreverse(a, name='c')
        self.assertIn(
            "expected an integer type, got float",
            str(raises.exception))

    def test_fence(self):
        block = self.block(name='my_block')
        builder = ir.IRBuilder(block)
        with self.assertRaises(ValueError) as raises:
            builder.fence("monotonic", None)
        self.assertIn(
            "Invalid fence ordering \"monotonic\"!",
            str(raises.exception))
        with self.assertRaises(ValueError) as raises:
            builder.fence(None, "monotonic")
        self.assertIn(
            "Invalid fence ordering \"None\"!",
            str(raises.exception))
        builder.fence("acquire", None)
        builder.fence("release", "singlethread")
        builder.fence("acq_rel", "singlethread")
        builder.fence("seq_cst")
        builder.ret_void()
        self.check_block(block, """\
            my_block:
                fence acquire
                fence syncscope("singlethread") release
                fence syncscope("singlethread") acq_rel
                fence seq_cst
                ret void
            """)

    def test_bswap(self):
        block = self.block(name='my_block')
        builder = ir.IRBuilder(block)
        a = ir.Constant(int32, 5)
        c = builder.bswap(a, name='c')
        builder.ret(c)
        self.check_block(block, """\
            my_block:
                %"c" = call i32 @"llvm.bswap.i32"(i32 5)
                ret i32 %"c"
            """)

    def test_ctpop(self):
        block = self.block(name='my_block')
        builder = ir.IRBuilder(block)
        a = ir.Constant(int16, 5)
        c = builder.ctpop(a, name='c')
        builder.ret(c)
        self.check_block(block, """\
            my_block:
                %"c" = call i16 @"llvm.ctpop.i16"(i16 5)
                ret i16 %"c"
            """)

    def test_ctlz(self):
        block = self.block(name='my_block')
        builder = ir.IRBuilder(block)
        a = ir.Constant(int16, 5)
        b = ir.Constant(int1, 1)
        c = builder.ctlz(a, b, name='c')
        builder.ret(c)
        self.check_block(block, """\
            my_block:
                %"c" = call i16 @"llvm.ctlz.i16"(i16 5, i1 1)
                ret i16 %"c"
            """)

    def test_convert_to_fp16_f32(self):
        block = self.block(name='my_block')
        builder = ir.IRBuilder(block)
        a = ir.Constant(flt, 5.0)
        b = builder.convert_to_fp16(a, name='b')
        builder.ret(b)
        self.check_block(block, """\
            my_block:
                %"b" = call i16 @"llvm.convert.to.fp16.f32"(float 0x4014000000000000)
                ret i16 %"b"
            """)  # noqa E501

    def test_convert_to_fp16_f32_wrongtype(self):
        block = self.block(name='my_block')
        builder = ir.IRBuilder(block)
        a = ir.Constant(int16, 5)

        with self.assertRaises(TypeError) as raises:
            builder.convert_to_fp16(a, name='b')
        self.assertIn(
            "expected a float type, got i16",
            str(raises.exception))

    def test_convert_from_fp16_f32(self):
        block = self.block(name='my_block')
        builder = ir.IRBuilder(block)
        a = ir.Constant(int16, 5)
        b = builder.convert_from_fp16(a, name='b', to=flt)
        builder.ret(b)
        self.check_block(block, """\
            my_block:
                %"b" = call float @"llvm.convert.from.fp16.f32"(i16 5)
                ret float %"b"
            """)

    def test_convert_from_fp16_f32_notype(self):
        block = self.block(name='my_block')
        builder = ir.IRBuilder(block)
        a = ir.Constant(flt, 5.5)

        with self.assertRaises(TypeError) as raises:
            builder.convert_from_fp16(a, name='b')
        self.assertIn(
            "expected a float return type",
            str(raises.exception))

    def test_convert_from_fp16_f32_wrongtype(self):
        block = self.block(name='my_block')
        builder = ir.IRBuilder(block)
        a = ir.Constant(flt, 5.5)

        with self.assertRaises(TypeError) as raises:
            builder.convert_from_fp16(a, name='b', to=flt)
        self.assertIn(
            "expected an i16 type, got float",
            str(raises.exception))

    def test_convert_from_fp16_f32_wrongtype2(self):
        block = self.block(name='my_block')
        builder = ir.IRBuilder(block)
        a = ir.Constant(flt, 5.5)

        with self.assertRaises(TypeError) as raises:
            builder.convert_from_fp16(a, name='b', to=int16)
        self.assertIn(
            "expected a float type, got i16",
            str(raises.exception))

    def test_cttz(self):
        block = self.block(name='my_block')
        builder = ir.IRBuilder(block)
        a = ir.Constant(int64, 5)
        b = ir.Constant(int1, 1)
        c = builder.cttz(a, b, name='c')
        builder.ret(c)
        self.check_block(block, """\
            my_block:
                %"c" = call i64 @"llvm.cttz.i64"(i64 5, i1 1)
                ret i64 %"c"
            """)

    def test_cttz_wrongflag(self):
        block = self.block(name='my_block')
        builder = ir.IRBuilder(block)
        a = ir.Constant(int64, 5)
        b = ir.Constant(int32, 3)

        with self.assertRaises(TypeError) as raises:
            builder.cttz(a, b, name='c')
        self.assertIn(
            "expected an i1 type, got i32",
            str(raises.exception))

    def test_cttz_wrongtype(self):
        block = self.block(name='my_block')
        builder = ir.IRBuilder(block)
        a = ir.Constant(flt, 5)
        b = ir.Constant(int1, 1)

        with self.assertRaises(TypeError) as raises:
            builder.cttz(a, b, name='c')
        self.assertIn(
            "expected an integer type, got float",
            str(raises.exception))

    def test_fma(self):
        block = self.block(name='my_block')
        builder = ir.IRBuilder(block)
        a = ir.Constant(flt, 5)
        b = ir.Constant(flt, 1)
        c = ir.Constant(flt, 2)
        fma = builder.fma(a, b, c, name='fma')
        builder.ret(fma)
        self.check_block(block, """\
            my_block:
                %"fma" = call float @"llvm.fma.f32"(float 0x4014000000000000, float 0x3ff0000000000000, float 0x4000000000000000)
                ret float %"fma"
            """)  # noqa E501

    def test_fma_wrongtype(self):
        block = self.block(name='my_block')
        builder = ir.IRBuilder(block)
        a = ir.Constant(int32, 5)
        b = ir.Constant(int32, 1)
        c = ir.Constant(int32, 2)

        with self.assertRaises(TypeError) as raises:
            builder.fma(a, b, c, name='fma')
        self.assertIn(
            "expected an floating point type, got i32",
            str(raises.exception))

    def test_fma_mixedtypes(self):
        block = self.block(name='my_block')
        builder = ir.IRBuilder(block)
        a = ir.Constant(flt, 5)
        b = ir.Constant(dbl, 1)
        c = ir.Constant(flt, 2)

        with self.assertRaises(TypeError) as raises:
            builder.fma(a, b, c, name='fma')
        self.assertIn(
            "expected types to be the same, got float, double, float",
            str(raises.exception))


class TestBuilderMisc(TestBase):
    """
    Test various other features of the IRBuilder class.
    """

    def test_attributes(self):
        block = self.block(name='start')
        builder = ir.IRBuilder(block)
        self.assertIs(builder.function, block.parent)
        self.assertIsInstance(builder.function, ir.Function)
        self.assertIs(builder.module, block.parent.module)
        self.assertIsInstance(builder.module, ir.Module)

    def test_goto_block(self):
        block = self.block(name='my_block')
        builder = ir.IRBuilder(block)
        a, b = builder.function.args[:2]
        builder.add(a, b, 'c')
        bb_new = builder.append_basic_block(name='foo')
        with builder.goto_block(bb_new):
            builder.fadd(a, b, 'd')
            with builder.goto_entry_block():
                builder.sub(a, b, 'e')
            builder.fsub(a, b, 'f')
            builder.branch(bb_new)
        builder.mul(a, b, 'g')
        with builder.goto_block(bb_new):
            builder.fmul(a, b, 'h')
        self.check_block(block, """\
            my_block:
                %"c" = add i32 %".1", %".2"
                %"e" = sub i32 %".1", %".2"
                %"g" = mul i32 %".1", %".2"
            """)
        self.check_block(bb_new, """\
            foo:
                %"d" = fadd i32 %".1", %".2"
                %"f" = fsub i32 %".1", %".2"
                %"h" = fmul i32 %".1", %".2"
                br label %"foo"
            """)

    def test_if_then(self):
        block = self.block(name='one')
        builder = ir.IRBuilder(block)
        z = ir.Constant(int1, 0)
        a = builder.add(z, z, 'a')
        with builder.if_then(a) as bbend:
            builder.add(z, z, 'b')
            # Block will be terminated implicitly
        self.assertIs(builder.block, bbend)
        c = builder.add(z, z, 'c')
        with builder.if_then(c):
            builder.add(z, z, 'd')
            builder.branch(block)
            # No implicit termination
        self.check_func_body(builder.function, """\
            one:
                %"a" = add i1 0, 0
                br i1 %"a", label %"one.if", label %"one.endif"
            one.if:
                %"b" = add i1 0, 0
                br label %"one.endif"
            one.endif:
                %"c" = add i1 0, 0
                br i1 %"c", label %"one.endif.if", label %"one.endif.endif"
            one.endif.if:
                %"d" = add i1 0, 0
                br label %"one"
            one.endif.endif:
            """)

    def test_if_then_nested(self):
        # Implicit termination in a nested if/then
        block = self.block(name='one')
        builder = ir.IRBuilder(block)
        z = ir.Constant(int1, 0)
        a = builder.add(z, z, 'a')
        with builder.if_then(a):
            b = builder.add(z, z, 'b')
            with builder.if_then(b):
                builder.add(z, z, 'c')
        builder.ret_void()
        self.check_func_body(builder.function, """\
            one:
                %"a" = add i1 0, 0
                br i1 %"a", label %"one.if", label %"one.endif"
            one.if:
                %"b" = add i1 0, 0
                br i1 %"b", label %"one.if.if", label %"one.if.endif"
            one.endif:
                ret void
            one.if.if:
                %"c" = add i1 0, 0
                br label %"one.if.endif"
            one.if.endif:
                br label %"one.endif"
            """)

    def test_if_then_long_label(self):
        full_label = 'Long' * 20
        block = self.block(name=full_label)
        builder = ir.IRBuilder(block)
        z = ir.Constant(int1, 0)
        a = builder.add(z, z, 'a')
        with builder.if_then(a):
            b = builder.add(z, z, 'b')
            with builder.if_then(b):
                builder.add(z, z, 'c')
        builder.ret_void()
        self.check_func_body(builder.function, """\
            {full_label}:
                %"a" = add i1 0, 0
                br i1 %"a", label %"{label}.if", label %"{label}.endif"
            {label}.if:
                %"b" = add i1 0, 0
                br i1 %"b", label %"{label}.if.if", label %"{label}.if.endif"
            {label}.endif:
                ret void
            {label}.if.if:
                %"c" = add i1 0, 0
                br label %"{label}.if.endif"
            {label}.if.endif:
                br label %"{label}.endif"
            """.format(full_label=full_label, label=full_label[:25] + '..'))

    def test_if_then_likely(self):
        def check(likely):
            block = self.block(name='one')
            builder = ir.IRBuilder(block)
            z = ir.Constant(int1, 0)
            with builder.if_then(z, likely=likely):
                pass
            self.check_block(block, """\
                one:
                    br i1 0, label %"one.if", label %"one.endif", !prof !0
                """)
            return builder
        builder = check(True)
        self.check_metadata(builder.module, """\
            !0 = !{ !"branch_weights", i32 99, i32 1 }
            """)
        builder = check(False)
        self.check_metadata(builder.module, """\
            !0 = !{ !"branch_weights", i32 1, i32 99 }
            """)

    def test_if_else(self):
        block = self.block(name='one')
        builder = ir.IRBuilder(block)
        z = ir.Constant(int1, 0)
        a = builder.add(z, z, 'a')
        with builder.if_else(a) as (then, otherwise):
            with then:
                builder.add(z, z, 'b')
            with otherwise:
                builder.add(z, z, 'c')
            # Each block will be terminated implicitly
        with builder.if_else(a) as (then, otherwise):
            with then:
                builder.branch(block)
            with otherwise:
                builder.ret_void()
            # No implicit termination
        self.check_func_body(builder.function, """\
            one:
                %"a" = add i1 0, 0
                br i1 %"a", label %"one.if", label %"one.else"
            one.if:
                %"b" = add i1 0, 0
                br label %"one.endif"
            one.else:
                %"c" = add i1 0, 0
                br label %"one.endif"
            one.endif:
                br i1 %"a", label %"one.endif.if", label %"one.endif.else"
            one.endif.if:
                br label %"one"
            one.endif.else:
                ret void
            one.endif.endif:
            """)

    def test_if_else_likely(self):
        def check(likely):
            block = self.block(name='one')
            builder = ir.IRBuilder(block)
            z = ir.Constant(int1, 0)
            with builder.if_else(z, likely=likely) as (then, otherwise):
                with then:
                    builder.branch(block)
                with otherwise:
                    builder.ret_void()
            self.check_func_body(builder.function, """\
                one:
                    br i1 0, label %"one.if", label %"one.else", !prof !0
                one.if:
                    br label %"one"
                one.else:
                    ret void
                one.endif:
                """)
            return builder
        builder = check(True)
        self.check_metadata(builder.module, """\
            !0 = !{ !"branch_weights", i32 99, i32 1 }
            """)
        builder = check(False)
        self.check_metadata(builder.module, """\
            !0 = !{ !"branch_weights", i32 1, i32 99 }
            """)

    def test_positioning(self):
        """
        Test IRBuilder.position_{before,after,at_start,at_end}.
        """
        func = self.function()
        builder = ir.IRBuilder()
        z = ir.Constant(int32, 0)
        bb_one = func.append_basic_block(name='one')
        bb_two = func.append_basic_block(name='two')
        bb_three = func.append_basic_block(name='three')
        # .at_start(empty block)
        builder.position_at_start(bb_one)
        builder.add(z, z, 'a')
        # .at_end(empty block)
        builder.position_at_end(bb_two)
        builder.add(z, z, 'm')
        builder.add(z, z, 'n')
        # .at_start(block)
        builder.position_at_start(bb_two)
        o = builder.add(z, z, 'o')
        builder.add(z, z, 'p')
        # .at_end(block)
        builder.position_at_end(bb_one)
        b = builder.add(z, z, 'b')
        # .after(instr)
        builder.position_after(o)
        builder.add(z, z, 'q')
        # .before(instr)
        builder.position_before(b)
        builder.add(z, z, 'c')
        self.check_block(bb_one, """\
            one:
                %"a" = add i32 0, 0
                %"c" = add i32 0, 0
                %"b" = add i32 0, 0
            """)
        self.check_block(bb_two, """\
            two:
                %"o" = add i32 0, 0
                %"q" = add i32 0, 0
                %"p" = add i32 0, 0
                %"m" = add i32 0, 0
                %"n" = add i32 0, 0
            """)
        self.check_block(bb_three, """\
            three:
            """)

    def test_instruction_removal(self):
        func = self.function()
        builder = ir.IRBuilder()
        blk = func.append_basic_block(name='entry')
        builder.position_at_end(blk)
        k = ir.Constant(int32, 1234)
        a = builder.add(k, k, 'a')
        retvoid = builder.ret_void()
        self.assertTrue(blk.is_terminated)
        builder.remove(retvoid)
        self.assertFalse(blk.is_terminated)
        b = builder.mul(a, a, 'b')
        c = builder.add(b, b, 'c')
        builder.remove(c)
        builder.ret_void()
        self.assertTrue(blk.is_terminated)
        self.check_block(blk, """\
            entry:
                %"a" = add i32 1234, 1234
                %"b" = mul i32 %"a", %"a"
                ret void
        """)

    def test_metadata(self):
        block = self.block(name='my_block')
        builder = ir.IRBuilder(block)
        builder.debug_metadata = builder.module.add_metadata([])
        builder.alloca(ir.PointerType(int32), name='c')
        self.check_block(block, """\
            my_block:
                %"c" = alloca i32*, !dbg !0
            """)


class TestTypes(TestBase):

    def has_logical_equality(self, ty):
        while isinstance(ty, ir.PointerType):
            ty = ty.pointee
        return not isinstance(ty, ir.LabelType)

    def assorted_types(self):
        """
        A bunch of mutually unequal types
        """
        # Avoid polluting the namespace
        context = ir.Context()
        types = [
            ir.LabelType(), ir.VoidType(),
            ir.FunctionType(int1, (int8, int8)), ir.FunctionType(int1, (int8,)),
            ir.FunctionType(int1, (int8,), var_arg=True),
            ir.FunctionType(int8, (int8,)),
            int1, int8, int32, flt, dbl,
            ir.ArrayType(flt, 5), ir.ArrayType(dbl, 5), ir.ArrayType(dbl, 4),
            ir.LiteralStructType((int1, int8)), ir.LiteralStructType((int8,
                                                                      int1)),
            context.get_identified_type("MyType1"),
            context.get_identified_type("MyType2"),
        ]
        types += [ir.PointerType(tp) for tp in types
                  if not isinstance(tp, (ir.VoidType, ir.LabelType))]

        return types

    def test_pickling(self):
        types = self.assorted_types()
        for ty in types:
            newty = self.assert_pickle_correctly(ty)
            if self.has_logical_equality(ty):
                self.assertEqual(newty, ty)

    def test_comparisons(self):
        types = self.assorted_types()
        for a, b in itertools.product(types, types):
            if a is not b:
                self.assertFalse(a == b, (a, b))
                self.assertTrue(a != b, (a, b))
        # We assume copy.copy() works fine here...
        for tp in types:
            other = copy.copy(tp)
            if self.has_logical_equality(tp):
                self.assertTrue(tp == other, (tp, other))
                self.assertFalse(tp != other, (tp, other))
            else:
                self.assertFalse(tp == other, (tp, other))
                self.assertTrue(tp != other, (tp, other))

    def test_str(self):
        """
        Test the string representation of types.
        """
        self.assertEqual(str(int1), 'i1')
        self.assertEqual(str(ir.IntType(29)), 'i29')
        self.assertEqual(str(flt), 'float')
        self.assertEqual(str(dbl), 'double')
        self.assertEqual(str(ir.VoidType()), 'void')
        self.assertEqual(str(ir.FunctionType(int1, ())), 'i1 ()')
        self.assertEqual(str(ir.FunctionType(int1, (flt,))), 'i1 (float)')
        self.assertEqual(str(ir.FunctionType(int1, (flt, dbl))),
                         'i1 (float, double)')
        self.assertEqual(str(ir.FunctionType(int1, (), var_arg=True)),
                         'i1 (...)')
        self.assertEqual(str(ir.FunctionType(int1, (flt,), var_arg=True)),
                         'i1 (float, ...)')
        self.assertEqual(str(ir.FunctionType(int1, (flt, dbl), var_arg=True)),
                         'i1 (float, double, ...)')
        self.assertEqual(str(ir.PointerType(int32)), 'i32*')
        self.assertEqual(str(ir.PointerType(ir.PointerType(int32))), 'i32**')
        self.assertEqual(str(ir.ArrayType(int1, 5)), '[5 x i1]')
        self.assertEqual(str(ir.ArrayType(ir.PointerType(int1), 5)),
                         '[5 x i1*]')
        self.assertEqual(str(ir.PointerType(ir.ArrayType(int1, 5))),
                         '[5 x i1]*')
        self.assertEqual(str(ir.LiteralStructType((int1,))), '{i1}')
        self.assertEqual(str(ir.LiteralStructType((int1, flt))), '{i1, float}')
        self.assertEqual(str(ir.LiteralStructType((
            ir.PointerType(int1), ir.LiteralStructType((int32, int8))))),
            '{i1*, {i32, i8}}')
        self.assertEqual(str(ir.LiteralStructType((int1,), packed=True)),
                         '<{i1}>')
        self.assertEqual(str(ir.LiteralStructType((int1, flt), packed=True)),
                         '<{i1, float}>')

        # Avoid polluting the namespace
        context = ir.Context()
        mytype = context.get_identified_type("MyType")
        self.assertEqual(str(mytype), "%\"MyType\"")
        mytype1 = context.get_identified_type("MyType\\")
        self.assertEqual(str(mytype1), "%\"MyType\\5c\"")
        mytype2 = context.get_identified_type("MyType\"")
        self.assertEqual(str(mytype2), "%\"MyType\\22\"")

    def test_hash(self):
        for typ in filter(self.has_logical_equality, self.assorted_types()):
            self.assertEqual(hash(typ), hash(copy.copy(typ)))

    def test_gep(self):
        def check_constant(tp, i, expected):
            actual = tp.gep(ir.Constant(int32, i))
            self.assertEqual(actual, expected)

        def check_index_type(tp):
            index = ir.Constant(dbl, 1.0)
            with self.assertRaises(TypeError):
                tp.gep(index)

        tp = ir.PointerType(dbl)
        for i in range(5):
            check_constant(tp, i, dbl)
        check_index_type(tp)

        tp = ir.ArrayType(int1, 3)
        for i in range(3):
            check_constant(tp, i, int1)
        check_index_type(tp)

        tp = ir.LiteralStructType((dbl, ir.LiteralStructType((int1, int8))))
        check_constant(tp, 0, dbl)
        check_constant(tp, 1, ir.LiteralStructType((int1, int8)))
        with self.assertRaises(IndexError):
            tp.gep(ir.Constant(int32, 2))
        check_index_type(tp)

        context = ir.Context()
        tp = ir.IdentifiedStructType(context, "MyType")
        tp.set_body(dbl, ir.LiteralStructType((int1, int8)))
        check_constant(tp, 0, dbl)
        check_constant(tp, 1, ir.LiteralStructType((int1, int8)))
        with self.assertRaises(IndexError):
            tp.gep(ir.Constant(int32, 2))
        check_index_type(tp)

    def test_abi_size(self):
        td = llvm.create_target_data("e-m:e-i64:64-f80:128-n8:16:32:64-S128")

        def check(tp, expected):
            self.assertEqual(tp.get_abi_size(td), expected)
        check(int8, 1)
        check(int32, 4)
        check(int64, 8)
        check(ir.ArrayType(int8, 5), 5)
        check(ir.ArrayType(int32, 5), 20)
        check(ir.LiteralStructType((dbl, flt, flt)), 16)

    def test_abi_alignment(self):
        td = llvm.create_target_data("e-m:e-i64:64-f80:128-n8:16:32:64-S128")

        def check(tp, expected):
            self.assertIn(tp.get_abi_alignment(td), expected)
        check(int8, (1, 2, 4))
        check(int32, (4,))
        check(int64, (8,))
        check(ir.ArrayType(int8, 5), (1, 2, 4))
        check(ir.ArrayType(int32, 5), (4,))
        check(ir.LiteralStructType((dbl, flt, flt)), (8,))

    def test_identified_struct(self):
        context = ir.Context()
        mytype = context.get_identified_type("MyType")
        module = ir.Module(context=context)
        self.assertTrue(mytype.is_opaque)
        self.assert_valid_ir(module)
        oldstr = str(module)
        mytype.set_body(ir.IntType(32), ir.IntType(64), ir.FloatType())
        self.assertFalse(mytype.is_opaque)
        self.assert_valid_ir(module)
        self.assertNotEqual(oldstr, str(module))

    def test_target_data_non_default_context(self):
        context = ir.Context()
        mytype = context.get_identified_type("MyType")
        mytype.elements = [ir.IntType(32)]
        td = llvm.create_target_data("e-m:e-i64:64-f80:128-n8:16:32:64-S128")
        self.assertEqual(mytype.get_abi_size(td, context=context), 4)

    def test_vector(self):
        vecty = ir.VectorType(ir.IntType(32), 8)
        self.assertEqual(str(vecty), "<8 x i32>")


def c32(i):
    return ir.Constant(int32, i)


class TestConstant(TestBase):

    def test_integers(self):
        c = ir.Constant(int32, 42)
        self.assertEqual(str(c), 'i32 42')
        c = ir.Constant(int1, 1)
        self.assertEqual(str(c), 'i1 1')
        c = ir.Constant(int1, 0)
        self.assertEqual(str(c), 'i1 0')
        c = ir.Constant(int1, True)
        self.assertEqual(str(c), 'i1 true')
        c = ir.Constant(int1, False)
        self.assertEqual(str(c), 'i1 false')
        c = ir.Constant(int1, ir.Undefined)
        self.assertEqual(str(c), 'i1 undef')
        c = ir.Constant(int1, None)
        self.assertEqual(str(c), 'i1 0')

    def test_reals(self):
        # XXX Test NaNs and infs
        c = ir.Constant(flt, 1.5)
        self.assertEqual(str(c), 'float 0x3ff8000000000000')
        c = ir.Constant(flt, -1.5)
        self.assertEqual(str(c), 'float 0xbff8000000000000')
        c = ir.Constant(dbl, 1.5)
        self.assertEqual(str(c), 'double 0x3ff8000000000000')
        c = ir.Constant(dbl, -1.5)
        self.assertEqual(str(c), 'double 0xbff8000000000000')
        c = ir.Constant(dbl, ir.Undefined)
        self.assertEqual(str(c), 'double undef')
        c = ir.Constant(dbl, None)
        self.assertEqual(str(c), 'double 0.0')

    def test_arrays(self):
        c = ir.Constant(ir.ArrayType(int32, 3), (c32(5), c32(6), c32(4)))
        self.assertEqual(str(c), '[3 x i32] [i32 5, i32 6, i32 4]')
        c = ir.Constant(ir.ArrayType(int32, 2), (c32(5), c32(ir.Undefined)))
        self.assertEqual(str(c), '[2 x i32] [i32 5, i32 undef]')

        c = ir.Constant.literal_array((c32(5), c32(6), c32(ir.Undefined)))
        self.assertEqual(str(c), '[3 x i32] [i32 5, i32 6, i32 undef]')
        with self.assertRaises(TypeError) as raises:
            ir.Constant.literal_array((c32(5), ir.Constant(flt, 1.5)))
        self.assertEqual(str(raises.exception),
                         "all elements must have the same type")

        c = ir.Constant(ir.ArrayType(int32, 2), ir.Undefined)
        self.assertEqual(str(c), '[2 x i32] undef')
        c = ir.Constant(ir.ArrayType(int32, 2), None)
        self.assertEqual(str(c), '[2 x i32] zeroinitializer')
        # Raw array syntax
        c = ir.Constant(ir.ArrayType(int8, 11), bytearray(b"foobar_123\x80"))
        self.assertEqual(str(c), r'[11 x i8] c"foobar_123\80"')
        c = ir.Constant(ir.ArrayType(int8, 4), bytearray(b"\x00\x01\x04\xff"))
        self.assertEqual(str(c), r'[4 x i8] c"\00\01\04\ff"')
        # Recursive instantiation of inner constants
        c = ir.Constant(ir.ArrayType(int32, 3), (5, ir.Undefined, 6))
        self.assertEqual(str(c), '[3 x i32] [i32 5, i32 undef, i32 6]')
        # Invalid number of args
        with self.assertRaises(ValueError):
            ir.Constant(ir.ArrayType(int32, 3), (5, 6))

    def test_vector(self):
        vecty = ir.VectorType(ir.IntType(32), 8)
        vals = [1, 2, 4, 3, 8, 6, 9, 7]
        vec = ir.Constant(vecty, vals)
        vec_repr = "<8 x i32> <{}>".format(
            ', '.join(map('i32 {}'.format, vals)))
        self.assertEqual(str(vec), vec_repr)

    def test_non_nullable_int(self):
        constant = ir.Constant(ir.IntType(32), None).constant
        self.assertEqual(constant, 0)

    def test_structs(self):
        st1 = ir.LiteralStructType((flt, int1))
        st2 = ir.LiteralStructType((int32, st1))
        c = ir.Constant(st1, (ir.Constant(ir.FloatType(), 1.5),
                              ir.Constant(int1, True)))
        self.assertEqual(str(c),
                         '{float, i1} {float 0x3ff8000000000000, i1 true}')
        c = ir.Constant.literal_struct((ir.Constant(ir.FloatType(), 1.5),
                                        ir.Constant(int1, True)))
        self.assertEqual(c.type, st1)
        self.assertEqual(str(c),
                         '{float, i1} {float 0x3ff8000000000000, i1 true}')
        c = ir.Constant.literal_struct((ir.Constant(ir.FloatType(), 1.5),
                                        ir.Constant(int1, ir.Undefined)))
        self.assertEqual(c.type, st1)
        self.assertEqual(str(c),
                         '{float, i1} {float 0x3ff8000000000000, i1 undef}')
        c = ir.Constant(st1, ir.Undefined)
        self.assertEqual(str(c), '{float, i1} undef')
        c = ir.Constant(st1, None)
        self.assertEqual(str(c), '{float, i1} zeroinitializer')
        # Recursive instantiation of inner constants
        c1 = ir.Constant(st1, (1.5, True))
        self.assertEqual(str(c1),
                         '{float, i1} {float 0x3ff8000000000000, i1 true}')
        c2 = ir.Constant(st2, (42, c1))
        self.assertEqual(str(c2), ('{i32, {float, i1}} {i32 42, {float, i1} '
                                   '{float 0x3ff8000000000000, i1 true}}'))
        c3 = ir.Constant(st2, (42, (1.5, True)))
        self.assertEqual(str(c3), str(c2))
        # Invalid number of args
        with self.assertRaises(ValueError):
            ir.Constant(st2, (4, 5, 6))

    def test_undefined_literal_struct_pickling(self):
        i8 = ir.IntType(8)
        st = ir.Constant(ir.LiteralStructType([i8, i8]), ir.Undefined)
        self.assert_pickle_correctly(st)

    def test_type_instantiaton(self):
        """
        Instantiating a type should create a constant.
        """
        c = int8(42)
        self.assertIsInstance(c, ir.Constant)
        self.assertEqual(str(c), 'i8 42')
        c = int1(True)
        self.assertIsInstance(c, ir.Constant)
        self.assertEqual(str(c), 'i1 true')
        # Arrays
        at = ir.ArrayType(int32, 3)
        c = at([c32(4), c32(5), c32(6)])
        self.assertEqual(str(c), '[3 x i32] [i32 4, i32 5, i32 6]')
        c = at([4, 5, 6])
        self.assertEqual(str(c), '[3 x i32] [i32 4, i32 5, i32 6]')
        c = at(None)
        self.assertEqual(str(c), '[3 x i32] zeroinitializer')
        with self.assertRaises(ValueError):
            at([4, 5, 6, 7])
        # Structs
        st1 = ir.LiteralStructType((flt, int1))
        st2 = ir.LiteralStructType((int32, st1))
        c = st1((1.5, True))
        self.assertEqual(str(c), ('{float, i1} {float 0x3ff8000000000000, i1 '
                                  'true}'))
        c = st2((42, (1.5, True)))
        self.assertEqual(str(c), ('{i32, {float, i1}} {i32 42, {float, i1} '
                                  '{float 0x3ff8000000000000, i1 true}}'))

    def test_repr(self):
        """
        Constants should have a useful repr().
        """
        c = int32(42)
        self.assertEqual(repr(c), "<ir.Constant type='i32' value=42>")

    def test_encoding_problem(self):
        c = ir.Constant(ir.ArrayType(ir.IntType(8), 256),
                        bytearray(range(256)))
        m = self.module()
        gv = ir.GlobalVariable(m, c.type, "myconstant")
        gv.global_constant = True
        gv.initializer = c
        # With utf-8, the following will cause:
        # UnicodeDecodeError: 'utf-8' codec can't decode byte 0xe0 in position
        # 136: invalid continuation byte
        parsed = llvm.parse_assembly(str(m))
        # Make sure the encoding does not modify the IR
        reparsed = llvm.parse_assembly(str(parsed))
        self.assertEqual(str(parsed), str(reparsed))

    def test_gep(self):
        m = self.module()
        tp = ir.LiteralStructType((flt, int1))
        gv = ir.GlobalVariable(m, tp, "myconstant")
        c = gv.gep([ir.Constant(int32, x) for x in (0, 1)])
        self.assertEqual(str(c),
                         'getelementptr ({float, i1}, {float, i1}* @"myconstant", i32 0, i32 1)')  # noqa E501
        self.assertEqual(c.type, ir.PointerType(int1))

        const = ir.Constant(tp, None)
        with self.assertRaises(TypeError):
            const.gep([ir.Constant(int32, 0)])

        const_ptr = ir.Constant(tp.as_pointer(), None)
        c2 = const_ptr.gep([ir.Constant(int32, 0)])
        self.assertEqual(str(c2),
                         'getelementptr ({float, i1}, {float, i1}* null, i32 0)')  # noqa E501
        self.assertEqual(c.type, ir.PointerType(int1))

    def test_gep_addrspace_globalvar(self):
        m = self.module()
        tp = ir.LiteralStructType((flt, int1))
        addrspace = 4

        gv = ir.GlobalVariable(m, tp, "myconstant", addrspace=addrspace)
        self.assertEqual(gv.addrspace, addrspace)
        c = gv.gep([ir.Constant(int32, x) for x in (0, 1)])
        self.assertEqual(c.type.addrspace, addrspace)
        self.assertEqual(str(c),
                         ('getelementptr ({float, i1}, {float, i1} '
                          'addrspace(4)* @"myconstant", i32 0, i32 1)'))
        self.assertEqual(c.type, ir.PointerType(int1, addrspace=addrspace))

    def test_trunc(self):
        c = ir.Constant(int64, 1).trunc(int32)
        self.assertEqual(str(c), 'trunc (i64 1 to i32)')

    def test_zext(self):
        c = ir.Constant(int32, 1).zext(int64)
        self.assertEqual(str(c), 'zext (i32 1 to i64)')

    def test_sext(self):
        c = ir.Constant(int32, -1).sext(int64)
        self.assertEqual(str(c), 'sext (i32 -1 to i64)')

    def test_fptrunc(self):
        c = ir.Constant(flt, 1).fptrunc(hlf)
        self.assertEqual(str(c), 'fptrunc (float 0x3ff0000000000000 to half)')

    def test_fpext(self):
        c = ir.Constant(flt, 1).fpext(dbl)
        self.assertEqual(str(c), 'fpext (float 0x3ff0000000000000 to double)')

    def test_bitcast(self):
        m = self.module()
        gv = ir.GlobalVariable(m, int32, "myconstant")
        c = gv.bitcast(int64.as_pointer())
        self.assertEqual(str(c), 'bitcast (i32* @"myconstant" to i64*)')

<<<<<<< HEAD
    def test_fptoui(self):
        c = ir.Constant(flt, 1).fptoui(int32)
        self.assertEqual(str(c), 'fptoui (float 0x3ff0000000000000 to i32)')

    def test_uitofp(self):
        c = ir.Constant(int32, 1).uitofp(flt)
        self.assertEqual(str(c), 'uitofp (i32 1 to float)')

    def test_fptosi(self):
        c = ir.Constant(flt, 1).fptosi(int32)
        self.assertEqual(str(c), 'fptosi (float 0x3ff0000000000000 to i32)')

    def test_sitofp(self):
        c = ir.Constant(int32, 1).sitofp(flt)
        self.assertEqual(str(c), 'sitofp (i32 1 to float)')

    def test_ptrtoint(self):
        ptr = ir.Constant(int64.as_pointer(), None)
        one = ir.Constant(int32, 1)
        c = ptr.ptrtoint(int32)

        self.assertRaises(TypeError, one.ptrtoint, int64)
        self.assertRaises(TypeError, ptr.ptrtoint, flt)
        self.assertEqual(str(c), 'ptrtoint (i64* null to i32)')
=======
    def test_ptrtoint(self):
        m = self.module()
        gv = ir.GlobalVariable(m, int32, "myconstant")
        c = gv.ptrtoint(int64)
        self.assertEqual(str(c), 'ptrtoint (i32* @"myconstant" to i64)')

        self.assertRaisesRegex(
            TypeError,
            r"can only ptrtoint\(\) to integer type, not 'i64\*'",
            gv.ptrtoint,
            int64.as_pointer())

        c2 = ir.Constant(int32, 0)
        self.assertRaisesRegex(
            TypeError,
            r"can only call inttoptr\(\) on pointer type, not 'i32'",
            c2.ptrtoint,
            int64)
>>>>>>> 91f7b6da

    def test_inttoptr(self):
        one = ir.Constant(int32, 1)
        pi = ir.Constant(flt, 3.14)
        c = one.inttoptr(int64.as_pointer())

        self.assertRaises(TypeError, one.inttoptr, int64)
        self.assertRaises(TypeError, pi.inttoptr, int64.as_pointer())
        self.assertEqual(str(c), 'inttoptr (i32 1 to i64*)')

    def test_neg(self):
        one = ir.Constant(int32, 1)
        self.assertEqual(str(one.neg()), 'sub (i32 0, i32 1)')

    def test_not(self):
        one = ir.Constant(int32, 1)
        self.assertEqual(str(one.not_()), 'xor (i32 1, i32 -1)')

    def test_fneg(self):
        one = ir.Constant(flt, 1)
        self.assertEqual(str(one.fneg()), 'fneg (float 0x3ff0000000000000)')

    def test_int_binops(self):
        one = ir.Constant(int32, 1)
        two = ir.Constant(int32, 2)

        oracle = {one.shl:  'shl',  one.lshr: 'lshr', one.ashr: 'ashr',
                  one.add:  'add',  one.sub:  'sub',  one.mul:  'mul',
                  one.udiv: 'udiv', one.sdiv: 'sdiv', one.urem: 'urem',
                  one.srem: 'srem', one.or_:  'or',   one.and_: 'and',
                  one.xor:  'xor'}
        for fn, irop in oracle.items():
            self.assertEqual(str(fn(two)), irop + ' (i32 1, i32 2)')

        # unsigned integer compare
        oracle = {'==': 'eq', '!=': 'ne', '>':
                  'ugt', '>=': 'uge', '<': 'ult', '<=': 'ule'}
        for cop, cond in oracle.items():
            actual = str(one.icmp_unsigned(cop, two))
            expected = 'icmp ' + cond + ' (i32 1, i32 2)'
            self.assertEqual(actual, expected)

        # signed integer compare
        oracle = {'==': 'eq', '!=': 'ne',
                  '>': 'sgt', '>=': 'sge', '<': 'slt', '<=': 'sle'}
        for cop, cond in oracle.items():
            actual = str(one.icmp_signed(cop, two))
            expected = 'icmp ' + cond + ' (i32 1, i32 2)'
            self.assertEqual(actual, expected)

    def test_flt_binops(self):
        one = ir.Constant(flt, 1)
        two = ir.Constant(flt, 2)

        oracle = {one.fadd: 'fadd', one.fsub: 'fsub', one.fmul:  'fmul',
                  one.fdiv: 'fdiv', one.frem: 'frem'}
        for fn, irop in oracle.items():
            actual = str(fn(two))
            expected = irop + (' (float 0x3ff0000000000000,'
                               ' float 0x4000000000000000)')
            self.assertEqual(actual, expected)

        # ordered float compare
        oracle = {'==': 'oeq', '!=': 'one', '>': 'ogt', '>=': 'oge',
                  '<': 'olt', '<=': 'ole'}
        for cop, cond in oracle.items():
            actual = str(one.fcmp_ordered(cop, two))
            expected = 'fcmp ' + cond + (' (float 0x3ff0000000000000,'
                                         ' float 0x4000000000000000)')
            self.assertEqual(actual, expected)

        # unordered float compare
        oracle = {'==': 'ueq', '!=': 'une', '>': 'ugt', '>=': 'uge',
                  '<': 'ult', '<=': 'ule'}
        for cop, cond in oracle.items():
            actual = str(one.fcmp_unordered(cop, two))
            expected = 'fcmp ' + cond + (' (float 0x3ff0000000000000,'
                                         ' float 0x4000000000000000)')
            self.assertEqual(actual, expected)


class TestTransforms(TestBase):
    def test_call_transform(self):
        mod = ir.Module()
        foo = ir.Function(mod, ir.FunctionType(ir.VoidType(), ()), "foo")
        bar = ir.Function(mod, ir.FunctionType(ir.VoidType(), ()), "bar")
        builder = ir.IRBuilder()
        builder.position_at_end(foo.append_basic_block())
        call = builder.call(foo, ())
        self.assertEqual(call.callee, foo)
        modified = ir.replace_all_calls(mod, foo, bar)
        self.assertIn(call, modified)
        self.assertNotEqual(call.callee, foo)
        self.assertEqual(call.callee, bar)


class TestSingleton(TestBase):
    def test_undefined(self):
        self.assertIs(ir.Undefined, ir.values._Undefined())
        self.assertIs(ir.Undefined, copy.copy(ir.Undefined))
        self.assertIs(ir.Undefined, copy.deepcopy(ir.Undefined))
        self.assert_pickle_correctly(ir.Undefined)


if __name__ == '__main__':
    unittest.main()<|MERGE_RESOLUTION|>--- conflicted
+++ resolved
@@ -2320,7 +2320,6 @@
         c = gv.bitcast(int64.as_pointer())
         self.assertEqual(str(c), 'bitcast (i32* @"myconstant" to i64*)')
 
-<<<<<<< HEAD
     def test_fptoui(self):
         c = ir.Constant(flt, 1).fptoui(int32)
         self.assertEqual(str(c), 'fptoui (float 0x3ff0000000000000 to i32)')
@@ -2337,7 +2336,7 @@
         c = ir.Constant(int32, 1).sitofp(flt)
         self.assertEqual(str(c), 'sitofp (i32 1 to float)')
 
-    def test_ptrtoint(self):
+    def test_ptrtoint_1(self):
         ptr = ir.Constant(int64.as_pointer(), None)
         one = ir.Constant(int32, 1)
         c = ptr.ptrtoint(int32)
@@ -2345,8 +2344,8 @@
         self.assertRaises(TypeError, one.ptrtoint, int64)
         self.assertRaises(TypeError, ptr.ptrtoint, flt)
         self.assertEqual(str(c), 'ptrtoint (i64* null to i32)')
-=======
-    def test_ptrtoint(self):
+
+    def test_ptrtoint_2(self):
         m = self.module()
         gv = ir.GlobalVariable(m, int32, "myconstant")
         c = gv.ptrtoint(int64)
@@ -2361,10 +2360,9 @@
         c2 = ir.Constant(int32, 0)
         self.assertRaisesRegex(
             TypeError,
-            r"can only call inttoptr\(\) on pointer type, not 'i32'",
+            r"can only call ptrtoint\(\) on pointer type, not 'i32'",
             c2.ptrtoint,
             int64)
->>>>>>> 91f7b6da
 
     def test_inttoptr(self):
         one = ir.Constant(int32, 1)
