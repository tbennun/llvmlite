--- conflicted
+++ resolved
@@ -26,27 +26,19 @@
 
 # Install llvmdev (separate channel, for now)
 $CONDA_INSTALL -c numba llvmdev="4.0*"
-<<<<<<< HEAD
 
 # Install enum34 for Python < 3.4 and PyPy, and install dependencies for
-# building the docs
+# building the docs. Sphinx 1.5.4 has a bug.
 if [ "$PYTHON" == "pypy" ]; then
   python -m ensurepip
   $PIP_INSTALL enum34
-  $PIP_INSTALL sphinx sphinx_rtd_theme pygments
+  $PIP_INSTALL sphinx=1.5.1 sphinx_rtd_theme pygments
 else
-  $CONDA_INSTALL sphinx sphinx_rtd_theme pygments
+  $CONDA_INSTALL sphinx=1.5.1 sphinx_rtd_theme pygments
   if [ "$PYTHON" \< "3.4" ]; then
     $CONDA_INSTALL enum34
   fi
 fi
 
-=======
-# Install enum34 for Python < 3.4
-if [ $PYTHON \< "3.4" ]; then $CONDA_INSTALL enum34; fi
-# Install dependencies for building the docs
-# Note: sphinx 1.5.4 has a bug
-$CONDA_INSTALL sphinx=1.5.1 sphinx_rtd_theme pygments
->>>>>>> fab15866
 # Install dependencies for code coverage (codecov.io)
 if [ "$RUN_COVERAGE" == "yes" ]; then $PIP_INSTALL codecov coveralls; fi